--- conflicted
+++ resolved
@@ -13,15 +13,9 @@
     # https://github.community/t/github-actions-does-not-respect-skip-ci/17325/8
     if: "! contains(toJSON(github.event.commits.*.message), '[skip ci]')"
     steps:
-<<<<<<< HEAD
-    - uses: actions/checkout@v3
-    - name: Set up Python
-      uses: actions/setup-python@v4
-=======
     - uses: actions/checkout@v4
     - name: Set up Python
       uses: actions/setup-python@v5
->>>>>>> 41583919
       with:
         python-version: "3.x"
     - name: Install dependencies
@@ -33,21 +27,12 @@
     if: "! contains(toJSON(github.event.commits.*.message), '[skip ci]')"
     strategy:
       matrix:
-<<<<<<< HEAD
-        python-version: ["3.7", "3.11"]
-        platform: [ubuntu-latest, windows-latest]
-    steps:
-    - uses: actions/checkout@v3
-    - name: Set up Python ${{ matrix.python-version }}
-      uses: actions/setup-python@v4
-=======
         python-version: ["3.8", "3.12"]
         platform: [ubuntu-latest, windows-latest]
     steps:
     - uses: actions/checkout@v4
     - name: Set up Python ${{ matrix.python-version }}
       uses: actions/setup-python@v5
->>>>>>> 41583919
       with:
         python-version: ${{ matrix.python-version }}
     - name: Install dependencies
@@ -74,20 +59,12 @@
       - test
     runs-on: ubuntu-latest
     steps:
-<<<<<<< HEAD
-    - uses: actions/checkout@v3
-=======
     - uses: actions/checkout@v4
->>>>>>> 41583919
       with:
         # setuptools_scm requires the git clone to not be 'shallow'
         fetch-depth: 0
     - name: Set up Python
-<<<<<<< HEAD
-      uses: actions/setup-python@v4
-=======
       uses: actions/setup-python@v5
->>>>>>> 41583919
       with:
         python-version: "3.x"
     - name: Extract release notes from annotated tag message
