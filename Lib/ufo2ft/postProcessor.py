--- conflicted
+++ resolved
@@ -48,17 +48,14 @@
         self.otf = TTFont(stream)
         self._postscriptNames = ufo.lib.get("public.postscriptNames")
 
-<<<<<<< HEAD
-    def process(self, useProductionNames=None, optimizeCFF=True, compileTrueTypeHinting=True):
-=======
     def process(
         self,
         useProductionNames=None,
         optimizeCFF=True,
         cffVersion=None,
         subroutinizer=None,
+        compileTrueTypeHinting=True,
     ):
->>>>>>> 31238eef
         """
         useProductionNames (Optional[bool]):
           By default, when value is None, this will rename glyphs using the
@@ -87,9 +84,18 @@
           when this is present if the UFO lib and is set to True, this is
           equivalent to 'useProductionNames' set to False.
 
-<<<<<<< HEAD
-        optimizeCFF:
-          Run compreffor to subroubtinize CFF table, if present.
+        optimizeCFF (bool):
+          Subroubtinize CFF or CFF2 table, if present.
+
+        cffVersion (Optiona[int]):
+          The output CFF format, choose between 1 or 2. By default, it's the same as
+          as the input OTF's CFF or CFF2 table, if any. Ignored for TTFs.
+
+        subroutinizer (Optional[str]):
+          The name of the library to use for compressing CFF charstrings, if optimizeCFF
+          is True and CFF or CFF2 table is present. Choose between "compreffor" or
+          "cffsubr". By default "compreffor" is used for CFF 1, and "cffsubr" for CFF 2.
+          NOTE: compreffor currently doesn't support input fonts with CFF2 table.
 
         compileTrueTypeHinting:
           Compile TrueType hinting from the UFO, if present. You must make sure
@@ -97,20 +103,6 @@
           step. The point indices change e.g. when removing overlaps or
           changing the path directions. This will most certainly make any
           hinting data in the source UFO invalid.
-=======
-        optimizeCFF (bool):
-          Subroubtinize CFF or CFF2 table, if present.
-
-        cffVersion (Optiona[int]):
-          The output CFF format, choose between 1 or 2. By default, it's the same as
-          as the input OTF's CFF or CFF2 table, if any. Ignored for TTFs.
-
-        subroutinizer (Optional[str]):
-          The name of the library to use for compressing CFF charstrings, if optimizeCFF
-          is True and CFF or CFF2 table is present. Choose between "compreffor" or
-          "cffsubr". By default "compreffor" is used for CFF 1, and "cffsubr" for CFF 2.
-          NOTE: compreffor currently doesn't support input fonts with CFF2 table.
->>>>>>> 31238eef
         """
         if self._get_cff_version(self.otf):
             self.process_cff(
@@ -119,7 +111,10 @@
                 subroutinizer=subroutinizer,
             )
 
-        self.process_glyph_names(useProductionNames)
+        rename_map = self.process_glyph_names(useProductionNames)
+
+        if compileTrueTypeHinting and "glyf" in self.otf:
+            self._compile_truetype_hinting(rename_map)
 
         return self.otf
 
@@ -159,30 +154,17 @@
                 not self.ufo.lib.get(GLYPHS_DONT_USE_PRODUCTION_NAMES)
                 and self._postscriptNames is not None,
             )
-<<<<<<< HEAD
-        rename_map = {}
-        if useProductionNames:
-            logger.info("Renaming glyphs to final production names")
-            rename_map = self._rename_glyphs_from_ufo()
-        if compileTrueTypeHinting and "glyf" in self.otf:
-            self._compile_truetype_hinting(rename_map)
-        if optimizeCFF and "CFF " in self.otf:
-            from compreffor import compress
-
-            logger.info("Subroutinizing CFF table")
-            compress(self.otf)
-        return self.otf
-=======
         else:
             keepGlyphNames = True
 
+        rename_map = {}
         if keepGlyphNames:
             if "CFF " not in self.otf:
                 self.set_post_table_format(self.otf, 2.0)
 
             if useProductionNames:
                 logger.info("Renaming glyphs to final production names")
-                self._rename_glyphs_from_ufo()
+                rename_map = self._rename_glyphs_from_ufo()
 
         else:
             if "CFF " in self.otf:
@@ -191,7 +173,7 @@
                 )
             else:
                 self.set_post_table_format(self.otf, 3.0)
->>>>>>> 31238eef
+        return rename_map
 
     def _rename_glyphs_from_ufo(self):
         """Rename glyphs using ufo.lib.public.postscriptNames in UFO."""
