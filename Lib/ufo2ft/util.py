--- conflicted
+++ resolved
@@ -1,7 +1,3 @@
-<<<<<<< HEAD
-from __future__ import print_function, division, absolute_import
-
-=======
 # -*- coding: utf-8 -*-
 from __future__ import (
     print_function,
@@ -9,13 +5,12 @@
     absolute_import,
     unicode_literals,
 )
->>>>>>> 20c6b2e2
 try:
     from inspect import getfullargspec as getargspec  # PY3
 except ImportError:
     from inspect import getargspec  # PY2
 from copy import deepcopy
-<<<<<<< HEAD
+from fontTools.misc.py23 import unichr
 from fontTools import ttLib
 from fontTools import subset
 from fontTools.feaLib.builder import addOpenTypeFeatures
@@ -23,9 +18,6 @@
 
 
 logger = logging.getLogger(__name__)
-=======
-from fontTools.misc.py23 import unichr
->>>>>>> 20c6b2e2
 
 
 def makeOfficialGlyphOrder(font, glyphOrder=None):
@@ -92,7 +84,6 @@
     return glyphSet
 
 
-<<<<<<< HEAD
 def makeUnicodeToGlyphNameMapping(font, glyphOrder=None):
     """ Make a unicode: glyph name mapping for this glyph set (dict or Font).
 
@@ -170,7 +161,8 @@
             glyphs.update(s - neutralGlyphs)
 
     return glyphSets
-=======
+
+
 def calcCodePageRanges(unicodes):
     """ Given a set of Unicode codepoints (integers), calculate the
     corresponding OS/2 CodePage range bits.
@@ -257,5 +249,4 @@
     if hasAscii and "‰" in chars and "∑" in chars:
         codepageRanges.add(29)              # Macintosh Character Set (US Roman)
 
-    return codepageRanges
->>>>>>> 20c6b2e2
+    return codepageRanges