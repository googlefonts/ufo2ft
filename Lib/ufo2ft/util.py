--- conflicted
+++ resolved
@@ -601,12 +601,12 @@
     return maxComponentDepth
 
 
-<<<<<<< HEAD
 def location_to_string(location):
     """Reports a designspace location (dictionary mapping axis:loc)
     in a user-friendly way"""
     return ", ".join([f"{axis}={loc:g}" for axis, loc in location.items()])
-=======
+
+
 def unicodeScriptExtensions(
     codepoint: int, aliases: Mapping[str, str] = UNICODE_SCRIPT_ALIASES
 ) -> set[str]:
@@ -617,5 +617,4 @@
     is being able to kern Hiragana and Katakana against each other, Unicode
     defines "Hrkt" as an alias for both scripts.
     """
-    return {aliases.get(s, s) for s in unicodedata.script_extension(chr(codepoint))}
->>>>>>> 00a9627b
+    return {aliases.get(s, s) for s in unicodedata.script_extension(chr(codepoint))}