import logging
import math
from collections import Counter, namedtuple
from io import BytesIO
from types import SimpleNamespace

from fontTools.cffLib import (
    CharStrings,
    GlobalSubrsIndex,
    IndexedStrings,
    PrivateDict,
    SubrsIndex,
    TopDict,
    TopDictIndex,
)
from fontTools.misc.arrayTools import unionRect
from fontTools.misc.fixedTools import otRound
from fontTools.pens.boundsPen import ControlBoundsPen
from fontTools.pens.pointPen import SegmentToPointPen
from fontTools.pens.reverseContourPen import ReverseContourPen
from fontTools.pens.t2CharStringPen import T2CharStringPen
from fontTools.pens.ttGlyphPen import TTGlyphPointPen
from fontTools.ttLib import TTFont, newTable
from fontTools.ttLib.tables._g_l_y_f import USE_MY_METRICS, Glyph
from fontTools.ttLib.tables._h_e_a_d import mac_epoch_diff
from fontTools.ttLib.tables.O_S_2f_2 import Panose

from ufo2ft.constants import (
    COLOR_LAYERS_KEY,
    COLOR_PALETTES_KEY,
    COLR_CLIP_BOXES_KEY,
    OPENTYPE_META_KEY,
    UNICODE_VARIATION_SEQUENCES_KEY,
)
from ufo2ft.errors import InvalidFontData
from ufo2ft.fontInfoData import (
    dateStringForNow,
    dateStringToTimeValue,
    getAttrWithFallback,
    intListToNum,
    normalizeStringForPostscript,
)
from ufo2ft.util import (
    _copyGlyph,
    calcCodePageRanges,
    getMaxComponentDepth,
    makeOfficialGlyphOrder,
    makeUnicodeToGlyphNameMapping,
)

logger = logging.getLogger(__name__)


BoundingBox = namedtuple("BoundingBox", ["xMin", "yMin", "xMax", "yMax"])
EMPTY_BOUNDING_BOX = BoundingBox(0, 0, 0, 0)


def _isNonBMP(s):
    for c in s:
        if ord(c) > 65535:
            return True
    return False


def _getVerticalOrigin(font, glyph):
    if hasattr(glyph, "verticalOrigin") and glyph.verticalOrigin is not None:
        verticalOrigin = glyph.verticalOrigin
    else:
        os2 = font.get("OS/2")
        typo_ascender = os2.sTypoAscender if os2 is not None else 0
        verticalOrigin = typo_ascender
    return otRound(verticalOrigin)


class BaseOutlineCompiler:
    """Create a feature-less outline binary."""

    sfntVersion = None
    tables = frozenset(
        [
            "head",
            "hmtx",
            "hhea",
            "name",
            "maxp",
            "cmap",
            "OS/2",
            "post",
            "vmtx",
            "vhea",
            "COLR",
            "CPAL",
            "meta",
        ]
    )

    def __init__(
        self,
        font,
        glyphSet=None,
        glyphOrder=None,
        tables=None,
        notdefGlyph=None,
        colrLayerReuse=True,
    ):
        self.ufo = font
        # use the previously filtered glyphSet, if any
        if glyphSet is None:
            glyphSet = {g.name: g for g in font}
        self.makeMissingRequiredGlyphs(font, glyphSet, self.sfntVersion, notdefGlyph)
        self.allGlyphs = glyphSet
        # store the glyph order
        if glyphOrder is None:
            glyphOrder = font.glyphOrder
        self.glyphOrder = self.makeOfficialGlyphOrder(glyphOrder)
        # make a reusable character mapping
        self.unicodeToGlyphNameMapping = self.makeUnicodeToGlyphNameMapping()
        if tables is not None:
            self.tables = tables
        self.colrLayerReuse = colrLayerReuse
        # cached values defined later on
        self._glyphBoundingBoxes = None
        self._fontBoundingBox = None
        self._compiledGlyphs = None
        self._maxComponentDepths = None

    def compile(self):
        """
        Compile the OpenType binary.
        """
        self.otf = TTFont(sfntVersion=self.sfntVersion)

        # only compile vertical metrics tables if vhea metrics are defined
        vertical_metrics = [
            "openTypeVheaVertTypoAscender",
            "openTypeVheaVertTypoDescender",
            "openTypeVheaVertTypoLineGap",
        ]
        self.vertical = all(
            getAttrWithFallback(self.ufo.info, metric) is not None
            for metric in vertical_metrics
        )
        self.colorLayers = (
            COLOR_LAYERS_KEY in self.ufo.lib and COLOR_PALETTES_KEY in self.ufo.lib
        )
        self.meta = OPENTYPE_META_KEY in self.ufo.lib

        # write the glyph order
        self.otf.setGlyphOrder(self.glyphOrder)

        # populate basic tables
        self.setupTable_head()
        self.setupTable_hmtx()
        self.setupTable_hhea()
        self.setupTable_name()
        self.setupTable_maxp()
        self.setupTable_cmap()
        self.setupTable_OS2()
        self.setupTable_post()
        if self.vertical:
            self.setupTable_vmtx()
            self.setupTable_vhea()
        if self.colorLayers:
            self.setupTable_COLR()
            self.setupTable_CPAL()
        if self.meta:
            self.setupTable_meta()
        self.setupOtherTables()
        self.importTTX()

        return self.otf

    def compileGlyphs(self):
        """Compile glyphs and return dict keyed by glyph name.

        **This should not be called externally.**
        Subclasses must override this method to handle compilation of glyphs.
        """
        raise NotImplementedError

    def getCompiledGlyphs(self):
        if self._compiledGlyphs is None:
            self._compiledGlyphs = self.compileGlyphs()
        return self._compiledGlyphs

    def makeGlyphsBoundingBoxes(self):
        """
        Make bounding boxes for all the glyphs, and return a dictionary of
        BoundingBox(xMin, xMax, yMin, yMax) namedtuples keyed by glyph names.
        The bounding box of empty glyphs (without contours or components) is
        set to None.
        The bbox values are integers.

        **This should not be called externally.**
        Subclasses must override this method to handle the bounds creation for
        their specific glyph type.
        """
        raise NotImplementedError

    @property
    def glyphBoundingBoxes(self):
        if self._glyphBoundingBoxes is None:
            self._glyphBoundingBoxes = self.makeGlyphsBoundingBoxes()
        return self._glyphBoundingBoxes

    def makeFontBoundingBox(self):
        """
        Make a bounding box for the font.

        **This should not be called externally.** Subclasses
        may override this method to handle the bounds creation
        in a different way if desired.
        """
        fontBox = None
        for glyphBox in self.glyphBoundingBoxes.values():
            if glyphBox is None:
                continue
            if fontBox is None:
                fontBox = glyphBox
            else:
                fontBox = unionRect(fontBox, glyphBox)
        if fontBox is None:  # unlikely
            fontBox = EMPTY_BOUNDING_BOX
        return fontBox

    @property
    def fontBoundingBox(self):
        if self._fontBoundingBox is None:
            self._fontBoundingBox = self.makeFontBoundingBox()
        return self._fontBoundingBox

    def makeUnicodeToGlyphNameMapping(self):
        """
        Make a ``unicode : glyph name`` mapping for the font.

        **This should not be called externally.** Subclasses
        may override this method to handle the mapping creation
        in a different way if desired.
        """
        return makeUnicodeToGlyphNameMapping(self.allGlyphs, self.glyphOrder)

    @staticmethod
    def makeMissingRequiredGlyphs(font, glyphSet, sfntVersion, notdefGlyph=None):
        """
        Add .notdef to the glyph set if it is not present.

        **This should not be called externally.** Subclasses
        may override this method to handle the glyph creation
        in a different way if desired.
        """
        if ".notdef" in glyphSet:
            return

        reverseContour = sfntVersion == "\000\001\000\000"
        if notdefGlyph:
            notdefGlyph = _copyGlyph(notdefGlyph, reverseContour=reverseContour)
        else:
            unitsPerEm = otRound(getAttrWithFallback(font.info, "unitsPerEm"))
            ascender = otRound(getAttrWithFallback(font.info, "ascender"))
            descender = otRound(getAttrWithFallback(font.info, "descender"))
            defaultWidth = otRound(unitsPerEm * 0.5)
            notdefGlyph = StubGlyph(
                name=".notdef",
                width=defaultWidth,
                unitsPerEm=unitsPerEm,
                ascender=ascender,
                descender=descender,
                reverseContour=reverseContour,
            )

        glyphSet[".notdef"] = notdefGlyph

    def makeOfficialGlyphOrder(self, glyphOrder):
        """
        Make the final glyph order.

        **This should not be called externally.** Subclasses
        may override this method to handle the order creation
        in a different way if desired.
        """
        return makeOfficialGlyphOrder(self.allGlyphs, glyphOrder)

    # --------------
    # Table Builders
    # --------------

    def setupTable_gasp(self):
        if "gasp" not in self.tables:
            return

        self.otf["gasp"] = gasp = newTable("gasp")
        gasp_ranges = dict()
        for record in self.ufo.info.openTypeGaspRangeRecords:
            rangeMaxPPEM = record["rangeMaxPPEM"]
            behavior_bits = record["rangeGaspBehavior"]
            rangeGaspBehavior = intListToNum(behavior_bits, 0, 4)
            gasp_ranges[rangeMaxPPEM] = rangeGaspBehavior
        gasp.gaspRange = gasp_ranges

    def setupTable_head(self):
        """
        Make the head table.

        **This should not be called externally.** Subclasses
        may override or supplement this method to handle the
        table creation in a different way if desired.
        """
        if "head" not in self.tables:
            return

        self.otf["head"] = head = newTable("head")
        font = self.ufo
        head.checkSumAdjustment = 0
        head.tableVersion = 1.0
        head.magicNumber = 0x5F0F3CF5

        # version numbers
        # limit minor version to 3 digits as recommended in OpenType spec:
        # https://www.microsoft.com/typography/otspec/recom.htm
        versionMajor = getAttrWithFallback(font.info, "versionMajor")
        versionMinor = getAttrWithFallback(font.info, "versionMinor")
        fullFontRevision = float("%d.%03d" % (versionMajor, versionMinor))
        head.fontRevision = round(fullFontRevision, 3)
        if head.fontRevision != fullFontRevision:
            logger.warning(
                "Minor version in %s has too many digits and won't fit into "
                "the head table's fontRevision field; rounded to %s.",
                fullFontRevision,
                head.fontRevision,
            )

        # upm
        head.unitsPerEm = otRound(getAttrWithFallback(font.info, "unitsPerEm"))

        # times
        head.created = (
            dateStringToTimeValue(getAttrWithFallback(font.info, "openTypeHeadCreated"))
            - mac_epoch_diff
        )
        head.modified = dateStringToTimeValue(dateStringForNow()) - mac_epoch_diff

        # bounding box
        xMin, yMin, xMax, yMax = self.fontBoundingBox
        head.xMin = otRound(xMin)
        head.yMin = otRound(yMin)
        head.xMax = otRound(xMax)
        head.yMax = otRound(yMax)

        # style mapping
        styleMapStyleName = getAttrWithFallback(font.info, "styleMapStyleName")
        macStyle = []
        if styleMapStyleName == "bold":
            macStyle = [0]
        elif styleMapStyleName == "bold italic":
            macStyle = [0, 1]
        elif styleMapStyleName == "italic":
            macStyle = [1]
        head.macStyle = intListToNum(macStyle, 0, 16)

        # misc
        head.flags = intListToNum(
            getAttrWithFallback(font.info, "openTypeHeadFlags"), 0, 16
        )
        head.lowestRecPPEM = otRound(
            getAttrWithFallback(font.info, "openTypeHeadLowestRecPPEM")
        )
        head.fontDirectionHint = 2
        head.indexToLocFormat = 0
        head.glyphDataFormat = 0

    def setupTable_name(self):
        """
        Make the name table.

        **This should not be called externally.** Subclasses
        may override or supplement this method to handle the
        table creation in a different way if desired.
        """
        if "name" not in self.tables:
            return

        font = self.ufo
        self.otf["name"] = name = newTable("name")
        name.names = []

        # Set name records from font.info.openTypeNameRecords
        for nameRecord in getAttrWithFallback(font.info, "openTypeNameRecords"):
            nameId = nameRecord["nameID"]
            platformId = nameRecord["platformID"]
            platEncId = nameRecord["encodingID"]
            langId = nameRecord["languageID"]
            # on Python 2, plistLib (used by ufoLib) returns unicode strings
            # only when plist data contain non-ascii characters, and returns
            # ascii-encoded bytes when it can. On the other hand, fontTools's
            # name table `setName` method wants unicode strings, so we must
            # decode them first
            nameVal = nameRecord["string"]
            name.setName(nameVal, nameId, platformId, platEncId, langId)

        # Build name records
        familyName = getAttrWithFallback(font.info, "styleMapFamilyName")
        styleName = getAttrWithFallback(font.info, "styleMapStyleName").title()
        preferredFamilyName = getAttrWithFallback(
            font.info, "openTypeNamePreferredFamilyName"
        )
        preferredSubfamilyName = getAttrWithFallback(
            font.info, "openTypeNamePreferredSubfamilyName"
        )
        fullName = f"{preferredFamilyName} {preferredSubfamilyName}"

        nameVals = {
            0: getAttrWithFallback(font.info, "copyright"),
            1: familyName,
            2: styleName,
            3: getAttrWithFallback(font.info, "openTypeNameUniqueID"),
            4: fullName,
            5: getAttrWithFallback(font.info, "openTypeNameVersion"),
            6: getAttrWithFallback(font.info, "postscriptFontName"),
            7: getAttrWithFallback(font.info, "trademark"),
            8: getAttrWithFallback(font.info, "openTypeNameManufacturer"),
            9: getAttrWithFallback(font.info, "openTypeNameDesigner"),
            10: getAttrWithFallback(font.info, "openTypeNameDescription"),
            11: getAttrWithFallback(font.info, "openTypeNameManufacturerURL"),
            12: getAttrWithFallback(font.info, "openTypeNameDesignerURL"),
            13: getAttrWithFallback(font.info, "openTypeNameLicense"),
            14: getAttrWithFallback(font.info, "openTypeNameLicenseURL"),
            16: preferredFamilyName,
            17: preferredSubfamilyName,
            18: getAttrWithFallback(font.info, "openTypeNameCompatibleFullName"),
            19: getAttrWithFallback(font.info, "openTypeNameSampleText"),
            21: getAttrWithFallback(font.info, "openTypeNameWWSFamilyName"),
            22: getAttrWithFallback(font.info, "openTypeNameWWSSubfamilyName"),
        }

        # don't add typographic names if they are the same as the legacy ones
        if nameVals[1] == nameVals[16]:
            del nameVals[16]
        if nameVals[2] == nameVals[17]:
            del nameVals[17]
        # postscript font name
        if nameVals[6]:
            nameVals[6] = normalizeStringForPostscript(nameVals[6])

        for nameId in sorted(nameVals.keys()):
            nameVal = nameVals[nameId]
            if not nameVal:
                continue
            platformId = 3
            platEncId = 10 if _isNonBMP(nameVal) else 1
            langId = 0x409
            # Set built name record if not set yet
            if name.getName(nameId, platformId, platEncId, langId):
                continue
            name.setName(nameVal, nameId, platformId, platEncId, langId)

    def setupTable_maxp(self):
        """
        Make the maxp table.

        **This should not be called externally.** Subclasses
        must override or supplement this method to handle the
        table creation for either CFF or TT data.
        """
        raise NotImplementedError

    def setupTable_cmap(self):
        """
        Make the cmap table.

        **This should not be called externally.** Subclasses
        may override or supplement this method to handle the
        table creation in a different way if desired.
        """
        if "cmap" not in self.tables:
            return

        from fontTools.ttLib.tables._c_m_a_p import cmap_format_4

        nonBMP = {k: v for k, v in self.unicodeToGlyphNameMapping.items() if k > 65535}
        if nonBMP:
            mapping = {
                k: v for k, v in self.unicodeToGlyphNameMapping.items() if k <= 65535
            }
        else:
            mapping = dict(self.unicodeToGlyphNameMapping)
        # mac
        cmap4_0_3 = cmap_format_4(4)
        cmap4_0_3.platformID = 0
        cmap4_0_3.platEncID = 3
        cmap4_0_3.language = 0
        cmap4_0_3.cmap = mapping
        # windows
        cmap4_3_1 = cmap_format_4(4)
        cmap4_3_1.platformID = 3
        cmap4_3_1.platEncID = 1
        cmap4_3_1.language = 0
        cmap4_3_1.cmap = mapping
        # store
        self.otf["cmap"] = cmap = newTable("cmap")
        cmap.tableVersion = 0
        cmap.tables = [cmap4_0_3, cmap4_3_1]
        # If we have glyphs outside Unicode BMP, we must set another
        # subtable that can hold longer codepoints for them.
        if nonBMP:
            from fontTools.ttLib.tables._c_m_a_p import cmap_format_12

            nonBMP.update(mapping)
            # mac
            cmap12_0_4 = cmap_format_12(12)
            cmap12_0_4.platformID = 0
            cmap12_0_4.platEncID = 4
            cmap12_0_4.language = 0
            cmap12_0_4.cmap = nonBMP
            # windows
            cmap12_3_10 = cmap_format_12(12)
            cmap12_3_10.platformID = 3
            cmap12_3_10.platEncID = 10
            cmap12_3_10.language = 0
            cmap12_3_10.cmap = nonBMP
            # update tables registry
            cmap.tables = [cmap4_0_3, cmap4_3_1, cmap12_0_4, cmap12_3_10]
        # unicode variation sequences
        uvsMapping = self.ufo.lib.get(UNICODE_VARIATION_SEQUENCES_KEY)
        if uvsMapping:
            from fontTools.ttLib.tables._c_m_a_p import cmap_format_14

            cmap14_0_5 = cmap_format_14(14)
            cmap14_0_5.platformID = 0
            cmap14_0_5.platEncID = 5
            cmap14_0_5.language = 0
            cmap14_0_5.cmap = {}
            if nonBMP:
                mapping = nonBMP
            uvsDict = dict()
            # public.unicodeVariationSequences uses hex strings as keys and
            # a dict of dicts, while cmap uses ints and a dict of tuples.
            for hexvs, glyphMapping in uvsMapping.items():
                uvsList = []
                for hexvalue, glyphName in glyphMapping.items():
                    value = int(hexvalue, 16)
                    if glyphName == mapping[value]:
                        uvsList.append((value, None))
                    else:
                        uvsList.append((value, glyphName))
                uvsDict[int(hexvs, 16)] = uvsList
            cmap14_0_5.uvsDict = uvsDict
            # update tables registry
            cmap.tables.append(cmap14_0_5)

    def setupTable_OS2(self):
        """
        Make the OS/2 table.

        **This should not be called externally.** Subclasses
        may override or supplement this method to handle the
        table creation in a different way if desired.
        """
        if "OS/2" not in self.tables:
            return

        self.otf["OS/2"] = os2 = newTable("OS/2")
        font = self.ufo
        os2.version = 0x0004
        # average glyph width
        os2.xAvgCharWidth = 0
        hmtx = self.otf.get("hmtx")
        if hmtx is not None:
            widths = [width for width, _ in hmtx.metrics.values() if width > 0]
            if widths:
                os2.xAvgCharWidth = otRound(sum(widths) / len(widths))
        # weight and width classes
        os2.usWeightClass = getAttrWithFallback(font.info, "openTypeOS2WeightClass")
        os2.usWidthClass = getAttrWithFallback(font.info, "openTypeOS2WidthClass")
        # embedding
        os2.fsType = intListToNum(
            getAttrWithFallback(font.info, "openTypeOS2Type"), 0, 16
        )

        # subscript, superscript, strikeout values, taken from AFDKO:
        # FDK/Tools/Programs/makeotf/makeotf_lib/source/hotconv/hot.c
        unitsPerEm = getAttrWithFallback(font.info, "unitsPerEm")
        italicAngle = float(getAttrWithFallback(font.info, "italicAngle"))
        xHeight = getAttrWithFallback(font.info, "xHeight")

        def adjustOffset(offset, angle):
            """Adjust Y offset based on italic angle, to get X offset."""
            return offset * math.tan(math.radians(-angle)) if angle else 0

        v = getAttrWithFallback(font.info, "openTypeOS2SubscriptXSize")
        if v is None:
            v = unitsPerEm * 0.65
        os2.ySubscriptXSize = otRound(v)
        v = getAttrWithFallback(font.info, "openTypeOS2SubscriptYSize")
        if v is None:
            v = unitsPerEm * 0.6
        os2.ySubscriptYSize = otRound(v)
        v = getAttrWithFallback(font.info, "openTypeOS2SubscriptYOffset")
        if v is None:
            v = unitsPerEm * 0.075
        os2.ySubscriptYOffset = otRound(v)
        v = getAttrWithFallback(font.info, "openTypeOS2SubscriptXOffset")
        if v is None:
            v = adjustOffset(-os2.ySubscriptYOffset, italicAngle)
        os2.ySubscriptXOffset = otRound(v)

        v = getAttrWithFallback(font.info, "openTypeOS2SuperscriptXSize")
        if v is None:
            v = os2.ySubscriptXSize
        os2.ySuperscriptXSize = otRound(v)
        v = getAttrWithFallback(font.info, "openTypeOS2SuperscriptYSize")
        if v is None:
            v = os2.ySubscriptYSize
        os2.ySuperscriptYSize = otRound(v)
        v = getAttrWithFallback(font.info, "openTypeOS2SuperscriptYOffset")
        if v is None:
            v = unitsPerEm * 0.35
        os2.ySuperscriptYOffset = otRound(v)
        v = getAttrWithFallback(font.info, "openTypeOS2SuperscriptXOffset")
        if v is None:
            v = adjustOffset(os2.ySuperscriptYOffset, italicAngle)
        os2.ySuperscriptXOffset = otRound(v)

        v = getAttrWithFallback(font.info, "openTypeOS2StrikeoutSize")
        if v is None:
            v = getAttrWithFallback(font.info, "postscriptUnderlineThickness")
        os2.yStrikeoutSize = otRound(v)
        v = getAttrWithFallback(font.info, "openTypeOS2StrikeoutPosition")
        if v is None:
            v = xHeight * 0.6 if xHeight else unitsPerEm * 0.22
        os2.yStrikeoutPosition = otRound(v)

        # family class
        ibmFontClass, ibmFontSubclass = getAttrWithFallback(
            font.info, "openTypeOS2FamilyClass"
        )
        os2.sFamilyClass = (ibmFontClass << 8) + ibmFontSubclass
        # panose
        data = getAttrWithFallback(font.info, "openTypeOS2Panose")
        panose = Panose()
        panose.bFamilyType = data[0]
        panose.bSerifStyle = data[1]
        panose.bWeight = data[2]
        panose.bProportion = data[3]
        panose.bContrast = data[4]
        panose.bStrokeVariation = data[5]
        panose.bArmStyle = data[6]
        panose.bLetterForm = data[7]
        panose.bMidline = data[8]
        panose.bXHeight = data[9]
        os2.panose = panose
        # Unicode ranges
        uniRanges = getAttrWithFallback(font.info, "openTypeOS2UnicodeRanges")
        if uniRanges is not None:
            os2.ulUnicodeRange1 = intListToNum(uniRanges, 0, 32)
            os2.ulUnicodeRange2 = intListToNum(uniRanges, 32, 32)
            os2.ulUnicodeRange3 = intListToNum(uniRanges, 64, 32)
            os2.ulUnicodeRange4 = intListToNum(uniRanges, 96, 32)
        else:
            os2.recalcUnicodeRanges(self.otf)

        # codepage ranges
        codepageRanges = getAttrWithFallback(font.info, "openTypeOS2CodePageRanges")
        if codepageRanges is None:
            unicodes = self.unicodeToGlyphNameMapping.keys()
            codepageRanges = calcCodePageRanges(unicodes)
        os2.ulCodePageRange1 = intListToNum(codepageRanges, 0, 32)
        os2.ulCodePageRange2 = intListToNum(codepageRanges, 32, 32)

        # vendor id
        os2.achVendID = getAttrWithFallback(font.info, "openTypeOS2VendorID")

        # vertical metrics
        os2.sxHeight = otRound(getAttrWithFallback(font.info, "xHeight"))
        os2.sCapHeight = otRound(getAttrWithFallback(font.info, "capHeight"))
        os2.sTypoAscender = otRound(
            getAttrWithFallback(font.info, "openTypeOS2TypoAscender")
        )
        os2.sTypoDescender = otRound(
            getAttrWithFallback(font.info, "openTypeOS2TypoDescender")
        )
        os2.sTypoLineGap = otRound(
            getAttrWithFallback(font.info, "openTypeOS2TypoLineGap")
        )
        os2.usWinAscent = otRound(
            getAttrWithFallback(font.info, "openTypeOS2WinAscent")
        )
        os2.usWinDescent = otRound(
            getAttrWithFallback(font.info, "openTypeOS2WinDescent")
        )
        # style mapping
        selection = list(getAttrWithFallback(font.info, "openTypeOS2Selection"))
        styleMapStyleName = getAttrWithFallback(font.info, "styleMapStyleName")
        if styleMapStyleName == "regular":
            selection.append(6)
        elif styleMapStyleName == "bold":
            selection.append(5)
        elif styleMapStyleName == "italic":
            selection.append(0)
        elif styleMapStyleName == "bold italic":
            selection += [0, 5]
        os2.fsSelection = intListToNum(selection, 0, 16)
        # characetr indexes
        unicodes = [i for i in self.unicodeToGlyphNameMapping.keys() if i is not None]
        if unicodes:
            minIndex = min(unicodes)
            maxIndex = max(unicodes)
        else:
            # the font may have *no* unicode values (it really happens!) so
            # there needs to be a fallback. use 0xFFFF, as AFDKO does:
            # FDK/Tools/Programs/makeotf/makeotf_lib/source/hotconv/map.c
            minIndex = 0xFFFF
            maxIndex = 0xFFFF
        if maxIndex > 0xFFFF:
            # the spec says that 0xFFFF should be used
            # as the max if the max exceeds 0xFFFF
            maxIndex = 0xFFFF
        os2.fsFirstCharIndex = minIndex
        os2.fsLastCharIndex = maxIndex
        os2.usBreakChar = 32
        os2.usDefaultChar = 0
        # maximum contextual lookup length
        os2.usMaxContex = 0

    def setupTable_hmtx(self):
        """
        Make the hmtx table.

        **This should not be called externally.** Subclasses
        may override or supplement this method to handle the
        table creation in a different way if desired.
        """
        if "hmtx" not in self.tables:
            return

        self.otf["hmtx"] = hmtx = newTable("hmtx")
        hmtx.metrics = {}
        for glyphName, glyph in self.allGlyphs.items():
            width = otRound(glyph.width)
            if width < 0:
                raise ValueError("The width should not be negative: '%s'" % (glyphName))
            bounds = self.glyphBoundingBoxes[glyphName]
            left = bounds.xMin if bounds else 0
            hmtx[glyphName] = (width, left)

    def _setupTable_hhea_or_vhea(self, tag):
        """
        Make the hhea table or the vhea table. This assume the hmtx or
        the vmtx were respectively made first.
        """
        if tag not in self.tables:
            return

        if tag == "hhea":
            isHhea = True
        else:
            isHhea = False
        self.otf[tag] = table = newTable(tag)
        mtxTable = self.otf.get(tag[0] + "mtx")
        font = self.ufo
        if isHhea:
            table.tableVersion = 0x00010000
        else:
            table.tableVersion = 0x00011000
        # Vertical metrics in hhea, horizontal metrics in vhea
        # and caret info.
        # The hhea metrics names are formed as:
        #   "openType" + tag.title() + "Ascender", etc.
        # While vhea metrics names are formed as:
        #   "openType" + tag.title() + "VertTypo" + "Ascender", etc.
        # Caret info names only differ by tag.title().
        commonPrefix = "openType%s" % tag.title()
        if isHhea:
            metricsPrefix = commonPrefix
        else:
            metricsPrefix = "openType%sVertTypo" % tag.title()
        metricsDict = {
            "ascent": "%sAscender" % metricsPrefix,
            "descent": "%sDescender" % metricsPrefix,
            "lineGap": "%sLineGap" % metricsPrefix,
            "caretSlopeRise": "%sCaretSlopeRise" % commonPrefix,
            "caretSlopeRun": "%sCaretSlopeRun" % commonPrefix,
            "caretOffset": "%sCaretOffset" % commonPrefix,
        }
        for otfName, ufoName in metricsDict.items():
            setattr(table, otfName, otRound(getAttrWithFallback(font.info, ufoName)))
        # Horizontal metrics in hhea, vertical metrics in vhea
        advances = []  # width in hhea, height in vhea
        firstSideBearings = []  # left in hhea, top in vhea
        secondSideBearings = []  # right in hhea, bottom in vhea
        extents = []
        if mtxTable is not None:
            for glyphName in self.allGlyphs:
                advance, firstSideBearing = mtxTable[glyphName]
                advances.append(advance)
                bounds = self.glyphBoundingBoxes[glyphName]
                if bounds is None:
                    continue
                if isHhea:
                    boundsAdvance = bounds.xMax - bounds.xMin
                    # equation from the hhea spec for calculating xMaxExtent:
                    #   Max(lsb + (xMax - xMin))
                    extent = firstSideBearing + boundsAdvance
                else:
                    boundsAdvance = bounds.yMax - bounds.yMin
                    # equation from the vhea spec for calculating yMaxExtent:
                    #   Max(tsb + (yMax - yMin)).
                    extent = firstSideBearing + boundsAdvance
                secondSideBearing = advance - firstSideBearing - boundsAdvance

                firstSideBearings.append(firstSideBearing)
                secondSideBearings.append(secondSideBearing)
                extents.append(extent)
        setattr(
            table,
            "advance%sMax" % ("Width" if isHhea else "Height"),
            max(advances) if advances else 0,
        )
        setattr(
            table,
            "min%sSideBearing" % ("Left" if isHhea else "Top"),
            min(firstSideBearings) if firstSideBearings else 0,
        )
        setattr(
            table,
            "min%sSideBearing" % ("Right" if isHhea else "Bottom"),
            min(secondSideBearings) if secondSideBearings else 0,
        )
        setattr(
            table,
            "%sMaxExtent" % ("x" if isHhea else "y"),
            max(extents) if extents else 0,
        )
        if isHhea:
            reserved = range(4)
        else:
            # vhea.reserved0 is caretOffset for legacy reasons
            reserved = range(1, 5)
        for i in reserved:
            setattr(table, "reserved%i" % i, 0)
        table.metricDataFormat = 0
        # glyph count
        setattr(
            table, "numberOf%sMetrics" % ("H" if isHhea else "V"), len(self.allGlyphs)
        )

    def setupTable_hhea(self):
        """
        Make the hhea table. This assumes that the hmtx table was made first.

        **This should not be called externally.** Subclasses
        may override or supplement this method to handle the
        table creation in a different way if desired.
        """
        self._setupTable_hhea_or_vhea("hhea")

    def setupTable_vmtx(self):
        """
        Make the vmtx table.

        **This should not be called externally.** Subclasses
        may override or supplement this method to handle the
        table creation in a different way if desired.
        """
        if "vmtx" not in self.tables:
            return

        self.otf["vmtx"] = vmtx = newTable("vmtx")
        vmtx.metrics = {}
        for glyphName, glyph in self.allGlyphs.items():
            height = otRound(glyph.height)
            if height < 0:
                raise ValueError(
                    "The height should not be negative: '%s'" % (glyphName)
                )
            verticalOrigin = _getVerticalOrigin(self.otf, glyph)
            bounds = self.glyphBoundingBoxes[glyphName]
            top = bounds.yMax if bounds else 0
            vmtx[glyphName] = (height, verticalOrigin - top)

    def setupTable_VORG(self):
        """
        Make the VORG table.

        **This should not be called externally.** Subclasses
        may override or supplement this method to handle the
        table creation in a different way if desired.
        """
        if "VORG" not in self.tables:
            return

        self.otf["VORG"] = vorg = newTable("VORG")
        vorg.majorVersion = 1
        vorg.minorVersion = 0
        vorg.VOriginRecords = {}
        # Find the most frequent verticalOrigin
        vorg_count = Counter(
            _getVerticalOrigin(self.otf, glyph) for glyph in self.allGlyphs.values()
        )
        vorg.defaultVertOriginY = vorg_count.most_common(1)[0][0]
        if len(vorg_count) > 1:
            for glyphName, glyph in self.allGlyphs.items():
                vertOriginY = _getVerticalOrigin(self.otf, glyph)
                if vertOriginY == vorg.defaultVertOriginY:
                    continue
                vorg.VOriginRecords[glyphName] = vertOriginY
        vorg.numVertOriginYMetrics = len(vorg.VOriginRecords)

    def setupTable_vhea(self):
        """
        Make the vhea table. This assumes that the head and vmtx tables were
        made first.

        **This should not be called externally.** Subclasses
        may override or supplement this method to handle the
        table creation in a different way if desired.
        """
        self._setupTable_hhea_or_vhea("vhea")

    def setupTable_post(self):
        """
        Make the post table.

        **This should not be called externally.** Subclasses
        may override or supplement this method to handle the
        table creation in a different way if desired.
        """
        if "post" not in self.tables:
            return

        self.otf["post"] = post = newTable("post")
        font = self.ufo
        post.formatType = 3.0
        # italic angle
        italicAngle = float(getAttrWithFallback(font.info, "italicAngle"))
        post.italicAngle = italicAngle
        # underline
        underlinePosition = getAttrWithFallback(
            font.info, "postscriptUnderlinePosition"
        )
        post.underlinePosition = otRound(underlinePosition)
        underlineThickness = getAttrWithFallback(
            font.info, "postscriptUnderlineThickness"
        )
        post.underlineThickness = otRound(underlineThickness)
        post.isFixedPitch = int(
            getAttrWithFallback(font.info, "postscriptIsFixedPitch")
        )
        # misc
        post.minMemType42 = 0
        post.maxMemType42 = 0
        post.minMemType1 = 0
        post.maxMemType1 = 0

    def setupTable_COLR(self):
        """
        Compile the COLR table.

        **This should not be called externally.**
        """
        if "COLR" not in self.tables:
            return

        from fontTools.colorLib.builder import buildCOLR

        layerInfo = self.ufo.lib[COLOR_LAYERS_KEY]
        glyphMap = self.otf.getReverseGlyphMap()
        if layerInfo:
            # unpack (glyphs, clipBox) tuples to a flat dict keyed by glyph name,
            # as colorLib buildCOLR expects
            clipBoxes = {
                glyphName: tuple(box)
                for glyphs, box in self.ufo.lib.get(COLR_CLIP_BOXES_KEY, ())
                for glyphName in glyphs
            }
            self.otf["COLR"] = buildCOLR(
                layerInfo,
                glyphMap=glyphMap,
                clipBoxes=clipBoxes,
                allowLayerReuse=self.colrLayerReuse,
            )

    def setupTable_CPAL(self):
        """
        Compile the CPAL table.

        **This should not be called externally.**
        """
        if "CPAL" not in self.tables:
            return

        from fontTools.colorLib.builder import buildCPAL
        from fontTools.colorLib.errors import ColorLibError

        # colorLib wants colors as tuples, plistlib gives us lists
        palettes = [
            [tuple(color) for color in palette]
            for palette in self.ufo.lib[COLOR_PALETTES_KEY]
        ]
        try:
            self.otf["CPAL"] = buildCPAL(palettes)
        except ColorLibError as e:
            raise InvalidFontData("Failed to build CPAL table") from e

    def setupTable_meta(self):
        """
        Make the meta table.

        ***This should not be called externally.** Sublcasses
        may override or supplement this method to handle the
        table creation in a different way if desired.
        """
        if "meta" not in self.tables:
            return

        font = self.ufo
        self.otf["meta"] = meta = newTable("meta")
        ufo_meta = font.lib.get(OPENTYPE_META_KEY)
        for key, value in ufo_meta.items():
            if key in ["dlng", "slng"]:
                if not isinstance(value, list) or not all(
                    isinstance(string, str) for string in value
                ):
                    raise TypeError(
                        f"public.openTypeMeta '{key}' value should "
                        "be a list of strings"
                    )
                meta.data[key] = ",".join(value)
            elif key in ["appl", "bild"]:
                if not isinstance(value, bytes):
                    raise TypeError(
                        f"public.openTypeMeta '{key}' value should be bytes."
                    )
                meta.data[key] = value
            elif isinstance(value, bytes):
                meta.data[key] = value
            elif isinstance(value, str):
                meta.data[key] = value.encode("utf-8")
            else:
                raise TypeError(
                    f"public.openTypeMeta '{key}' value should be bytes or a string."
                )

    def setupOtherTables(self):
        """
        Make the other tables. The default implementation does nothing.

        **This should not be called externally.** Subclasses
        may override this method to add other tables to the
        font if desired.
        """
        pass

    def importTTX(self):
        """
        Merge TTX files from data directory "com.github.fonttools.ttx"

        **This should not be called externally.** Subclasses
        may override this method to handle the bounds creation
        in a different way if desired.
        """
        import os

        prefix = "com.github.fonttools.ttx"
        if not hasattr(self.ufo, "data"):
            return
        if not self.ufo.data.fileNames:
            return
        for path in self.ufo.data.fileNames:
            foldername, filename = os.path.split(path)
            if foldername == prefix and filename.endswith(".ttx"):
                ttx = self.ufo.data[path].decode("utf-8")
                fp = BytesIO(ttx.encode("utf-8"))
                # Preserve the original SFNT version when loading a TTX dump.
                sfntVersion = self.otf.sfntVersion
                try:
                    self.otf.importXML(fp)
                finally:
                    self.otf.sfntVersion = sfntVersion


class OutlineOTFCompiler(BaseOutlineCompiler):
    """Compile a .otf font with CFF outlines."""

    sfntVersion = "OTTO"
    tables = BaseOutlineCompiler.tables | {"CFF", "VORG"}

    def __init__(
        self,
        font,
        glyphSet=None,
        glyphOrder=None,
        tables=None,
        notdefGlyph=None,
        roundTolerance=None,
        optimizeCFF=True,
    ):
        if roundTolerance is not None:
            self.roundTolerance = float(roundTolerance)
        else:
            # round all coordinates to integers by default
            self.roundTolerance = 0.5
        super().__init__(
            font,
            glyphSet=glyphSet,
            glyphOrder=glyphOrder,
            tables=tables,
            notdefGlyph=notdefGlyph,
        )
        self.optimizeCFF = optimizeCFF
        self._defaultAndNominalWidths = None

    def getDefaultAndNominalWidths(self):
        """Return (defaultWidthX, nominalWidthX).

        If fontinfo.plist doesn't define these explicitly, compute optimal values
        from the glyphs' advance widths.
        """
        if self._defaultAndNominalWidths is None:
            info = self.ufo.info
            # populate the width values
            if all(
                getattr(info, attr, None) is None
                for attr in ("postscriptDefaultWidthX", "postscriptNominalWidthX")
            ):
                # no custom values set in fontinfo.plist; compute optimal ones
                from fontTools.cffLib.width import optimizeWidths

                widths = [otRound(glyph.width) for glyph in self.allGlyphs.values()]
                defaultWidthX, nominalWidthX = optimizeWidths(widths)
            else:
                defaultWidthX = otRound(
                    getAttrWithFallback(info, "postscriptDefaultWidthX")
                )
                nominalWidthX = otRound(
                    getAttrWithFallback(info, "postscriptNominalWidthX")
                )
            self._defaultAndNominalWidths = (defaultWidthX, nominalWidthX)
        return self._defaultAndNominalWidths

    def compileGlyphs(self):
        """Compile and return the CFF T2CharStrings for this font."""
        defaultWidth, nominalWidth = self.getDefaultAndNominalWidths()
        # The real PrivateDict will be created later on in setupTable_CFF.
        # For convenience here we use a namespace object to pass the default/nominal
        # widths that we need to draw the charstrings when computing their bounds.
        private = SimpleNamespace(
            defaultWidthX=defaultWidth, nominalWidthX=nominalWidth
        )
        compiledGlyphs = {}
        for glyphName in self.glyphOrder:
            glyph = self.allGlyphs[glyphName]
            cs = self.getCharStringForGlyph(glyph, private)
            compiledGlyphs[glyphName] = cs
        return compiledGlyphs

    def makeGlyphsBoundingBoxes(self):
        """
        Make bounding boxes for all the glyphs, and return a dictionary of
        BoundingBox(xMin, xMax, yMin, yMax) namedtuples keyed by glyph names.
        The bounding box of empty glyphs (without contours or components) is
        set to None.

        Check that the float values are within the range of the specified
        self.roundTolerance, and if so use the rounded value; else take the
        floor or ceiling to ensure that the bounding box encloses the original
        values.
        """

        def toInt(value, else_callback):
            rounded = otRound(value)
            if tolerance >= 0.5 or abs(rounded - value) <= tolerance:
                return rounded
            else:
                return int(else_callback(value))

        tolerance = self.roundTolerance
        glyphBoxes = {}
        charStrings = self.getCompiledGlyphs()
        for name, cs in charStrings.items():
            bounds = cs.calcBounds(charStrings)
            if bounds is not None:
                rounded = []
                for value in bounds[:2]:
                    rounded.append(toInt(value, math.floor))
                for value in bounds[2:]:
                    rounded.append(toInt(value, math.ceil))
                bounds = BoundingBox(*rounded)
            if bounds == EMPTY_BOUNDING_BOX:
                bounds = None
            glyphBoxes[name] = bounds
        return glyphBoxes

    def getCharStringForGlyph(self, glyph, private, globalSubrs=None):
        """
        Get a Type2CharString for the *glyph*

        **This should not be called externally.** Subclasses
        may override this method to handle the charstring creation
        in a different way if desired.
        """
        width = glyph.width
        defaultWidth = private.defaultWidthX
        nominalWidth = private.nominalWidthX
        if width == defaultWidth:
            # if width equals the default it can be omitted from charstring
            width = None
        else:
            # subtract the nominal width
            width -= nominalWidth
        if width is not None:
            width = otRound(width)
        pen = T2CharStringPen(width, self.allGlyphs, roundTolerance=self.roundTolerance)
        glyph.draw(pen)
        charString = pen.getCharString(private, globalSubrs, optimize=self.optimizeCFF)
        return charString

    def setupTable_maxp(self):
        """Make the maxp table."""
        if "maxp" not in self.tables:
            return

        self.otf["maxp"] = maxp = newTable("maxp")
        maxp.tableVersion = 0x00005000
        maxp.numGlyphs = len(self.glyphOrder)

    def setupOtherTables(self):
        self.setupTable_CFF()
        if self.vertical:
            self.setupTable_VORG()

    def setupTable_CFF(self):
        """Make the CFF table."""
        if not {"CFF", "CFF "}.intersection(self.tables):
            return

        self.otf["CFF "] = cff = newTable("CFF ")
        cff = cff.cff
        # NOTE: Set up a back-reference to be used by some CFFFontSet methods
        # down the line (as of fontTools 4.21.1).
        cff.otFont = self.otf
        # set up the basics
        cff.major = 1
        cff.minor = 0
        cff.hdrSize = 4
        cff.offSize = 4
        cff.fontNames = []
        strings = IndexedStrings()
        cff.strings = strings
        private = PrivateDict(strings=strings)
        private.rawDict.update(private.defaults)
        globalSubrs = GlobalSubrsIndex(private=private)
        topDict = TopDict(GlobalSubrs=globalSubrs, strings=strings)
        topDict.Private = private
        charStrings = topDict.CharStrings = CharStrings(
            file=None,
            charset=None,
            globalSubrs=globalSubrs,
            private=private,
            fdSelect=None,
            fdArray=None,
        )
        charStrings.charStringsAreIndexed = True
        topDict.charset = []
        charStringsIndex = charStrings.charStringsIndex = SubrsIndex(
            private=private, globalSubrs=globalSubrs
        )
        cff.topDictIndex = topDictIndex = TopDictIndex()
        topDictIndex.append(topDict)
        topDictIndex.strings = strings
        cff.GlobalSubrs = globalSubrs
        # populate naming data
        info = self.ufo.info
        psName = getAttrWithFallback(info, "postscriptFontName")
        cff.fontNames.append(psName)
        topDict = cff.topDictIndex[0]
        topDict.version = "%d.%d" % (
            getAttrWithFallback(info, "versionMajor"),
            getAttrWithFallback(info, "versionMinor"),
        )
        trademark = getAttrWithFallback(info, "trademark")
        if trademark:
            trademark = normalizeStringForPostscript(
                trademark.replace("\u00A9", "Copyright")
            )
        if trademark != self.ufo.info.trademark:
            logger.info(
                "The trademark was normalized for storage in the "
                "CFF table and consequently some characters were "
                "dropped: '%s'",
                trademark,
            )
        if trademark is None:
            trademark = ""
        topDict.Notice = trademark
        copyright = getAttrWithFallback(info, "copyright")
        if copyright:
            copyright = normalizeStringForPostscript(
                copyright.replace("\u00A9", "Copyright")
            )
        if copyright != self.ufo.info.copyright:
            logger.info(
                "The copyright was normalized for storage in the "
                "CFF table and consequently some characters were "
                "dropped: '%s'",
                copyright,
            )
        if copyright is None:
            copyright = ""
        topDict.Copyright = copyright
        topDict.FullName = getAttrWithFallback(info, "postscriptFullName")
        topDict.FamilyName = getAttrWithFallback(
            info, "openTypeNamePreferredFamilyName"
        )
        topDict.Weight = getAttrWithFallback(info, "postscriptWeightName")
        # populate various numbers
        topDict.isFixedPitch = int(getAttrWithFallback(info, "postscriptIsFixedPitch"))
        topDict.ItalicAngle = float(getAttrWithFallback(info, "italicAngle"))
        underlinePosition = getAttrWithFallback(info, "postscriptUnderlinePosition")
        topDict.UnderlinePosition = otRound(underlinePosition)
        underlineThickness = getAttrWithFallback(info, "postscriptUnderlineThickness")
        topDict.UnderlineThickness = otRound(underlineThickness)
        # populate font matrix
        unitsPerEm = otRound(getAttrWithFallback(info, "unitsPerEm"))
        topDict.FontMatrix = [1.0 / unitsPerEm, 0, 0, 1.0 / unitsPerEm, 0, 0]
        # populate the width values
        defaultWidthX, nominalWidthX = self.getDefaultAndNominalWidths()
        if defaultWidthX:
            private.rawDict["defaultWidthX"] = defaultWidthX
        if nominalWidthX:
            private.rawDict["nominalWidthX"] = nominalWidthX
        # populate hint data
        blueFuzz = otRound(getAttrWithFallback(info, "postscriptBlueFuzz"))
        blueShift = otRound(getAttrWithFallback(info, "postscriptBlueShift"))
        blueScale = getAttrWithFallback(info, "postscriptBlueScale")
        forceBold = getAttrWithFallback(info, "postscriptForceBold")
        blueValues = getAttrWithFallback(info, "postscriptBlueValues")
        if isinstance(blueValues, list):
            blueValues = [otRound(i) for i in blueValues]
        otherBlues = getAttrWithFallback(info, "postscriptOtherBlues")
        if isinstance(otherBlues, list):
            otherBlues = [otRound(i) for i in otherBlues]
        familyBlues = getAttrWithFallback(info, "postscriptFamilyBlues")
        if isinstance(familyBlues, list):
            familyBlues = [otRound(i) for i in familyBlues]
        familyOtherBlues = getAttrWithFallback(info, "postscriptFamilyOtherBlues")
        if isinstance(familyOtherBlues, list):
            familyOtherBlues = [otRound(i) for i in familyOtherBlues]
        stemSnapH = getAttrWithFallback(info, "postscriptStemSnapH")
        if isinstance(stemSnapH, list):
            stemSnapH = [otRound(i) for i in stemSnapH]
        stemSnapV = getAttrWithFallback(info, "postscriptStemSnapV")
        if isinstance(stemSnapV, list):
            stemSnapV = [otRound(i) for i in stemSnapV]
        # only write the blues data if some blues are defined.
        if any((blueValues, otherBlues, familyBlues, familyOtherBlues)):
            private.rawDict["BlueFuzz"] = blueFuzz
            private.rawDict["BlueShift"] = blueShift
            private.rawDict["BlueScale"] = blueScale
            private.rawDict["ForceBold"] = forceBold
            if blueValues:
                private.rawDict["BlueValues"] = blueValues
            if otherBlues:
                private.rawDict["OtherBlues"] = otherBlues
            if familyBlues:
                private.rawDict["FamilyBlues"] = familyBlues
            if familyOtherBlues:
                private.rawDict["FamilyOtherBlues"] = familyOtherBlues
        # only write the stems if both are defined.
        if stemSnapH and stemSnapV:
            private.rawDict["StemSnapH"] = stemSnapH
            private.rawDict["StdHW"] = stemSnapH[0]
            private.rawDict["StemSnapV"] = stemSnapV
            private.rawDict["StdVW"] = stemSnapV[0]
        # populate glyphs
        cffGlyphs = self.getCompiledGlyphs()
        for glyphName in self.glyphOrder:
            charString = cffGlyphs[glyphName]
            charString.private = private
            charString.globalSubrs = globalSubrs
            # add to the font
            if glyphName in charStrings:
                # XXX a glyph already has this name. should we choke?
                glyphID = charStrings.charStrings[glyphName]
                charStringsIndex.items[glyphID] = charString
            else:
                charStringsIndex.append(charString)
                glyphID = len(topDict.charset)
                charStrings.charStrings[glyphName] = glyphID
                topDict.charset.append(glyphName)
        topDict.FontBBox = self.fontBoundingBox


class OutlineTTFCompiler(BaseOutlineCompiler):
    """Compile a .ttf font with TrueType outlines."""

    sfntVersion = "\000\001\000\000"
    tables = BaseOutlineCompiler.tables | {"loca", "gasp", "glyf"}

    def compileGlyphs(self):
        """Compile and return the TrueType glyphs for this font."""
        allGlyphs = self.allGlyphs
        ttGlyphs = {}
        for name in self.glyphOrder:
            glyph = allGlyphs[name]
            pen = TTGlyphPointPen(allGlyphs)
            try:
                glyph.drawPoints(pen)
            except NotImplementedError:
                logger.error("%r has invalid curve format; skipped", name)
                ttGlyph = Glyph()
            else:
                ttGlyph = pen.glyph()
            ttGlyphs[name] = ttGlyph
        return ttGlyphs

    def makeGlyphsBoundingBoxes(self):
        """Make bounding boxes for all the glyphs.

        Return a dictionary of BoundingBox(xMin, xMax, yMin, yMax) namedtuples
        keyed by glyph names.
        The bounding box of empty glyphs (without contours or components) is
        set to None.
        """
        glyphBoxes = {}
        ttGlyphs = self.getCompiledGlyphs()
        for glyphName, glyph in ttGlyphs.items():
            glyph.recalcBounds(ttGlyphs)
            bounds = BoundingBox(glyph.xMin, glyph.yMin, glyph.xMax, glyph.yMax)
            if bounds == EMPTY_BOUNDING_BOX:
                bounds = None
            glyphBoxes[glyphName] = bounds
        return glyphBoxes

    def getMaxComponentDepths(self):
        """Collect glyphs max components depths.

        Return a dictionary of non zero max components depth keyed by glyph names.
        The max component depth of composite glyphs is 1 or more.
        Simple glyphs are not keyed.
        """
        if self._maxComponentDepths:
            return self._maxComponentDepths
        maxComponentDepths = dict()
        for name, glyph in self.allGlyphs.items():
            depth = getMaxComponentDepth(glyph, self.allGlyphs)
            if depth > 0:
                maxComponentDepths[name] = depth
        self._maxComponentDepths = maxComponentDepths
        return self._maxComponentDepths

    def setupTable_maxp(self):
        """Make the maxp table."""
        if "maxp" not in self.tables:
            return

        self.otf["maxp"] = maxp = newTable("maxp")
        maxp.tableVersion = 0x00010000
        maxp.numGlyphs = len(self.glyphOrder)
        maxp.maxZones = 1
        maxp.maxTwilightPoints = 0
        maxp.maxStorage = 0
        maxp.maxFunctionDefs = 0
        maxp.maxInstructionDefs = 0
        maxp.maxStackElements = 0
        maxp.maxSizeOfInstructions = 0
        maxp.maxComponentElements = max(
            len(g.components) for g in self.allGlyphs.values()
        )
        maxComponentDepths = self.getMaxComponentDepths()
        if maxComponentDepths:
            maxp.maxComponentDepth = max(maxComponentDepths)

    def setupTable_post(self):
        """Make a format 2 post table with the compiler's glyph order."""
        super().setupTable_post()
        if "post" not in self.otf:
            return

        post = self.otf["post"]
        post.formatType = 2.0
        post.extraNames = []
        post.mapping = {}
        post.glyphOrder = self.glyphOrder

    def setupOtherTables(self):
        self.setupTable_glyf()
        if self.ufo.info.openTypeGaspRangeRecords:
            self.setupTable_gasp()

    def setupTable_glyf(self):
        """Make the glyf table."""
        if not {"glyf", "loca"}.issubset(self.tables):
            return

        self.otf["loca"] = newTable("loca")
        self.otf["glyf"] = glyf = newTable("glyf")
        glyf.glyphs = {}
        glyf.glyphOrder = self.glyphOrder

        hmtx = self.otf.get("hmtx")
        ttGlyphs = self.getCompiledGlyphs()
<<<<<<< HEAD
        for name in self.glyphOrder:
=======
        # Sort the glyphs so that simple glyphs are compiled first, and composite
        # glyphs are compiled later. Otherwise the glyph hashes may not be ready
        # to calculate when a base glyph of a composite glyph is not in the font yet.
        maxComponentDepths = self.getMaxComponentDepths()
        compilation_order = [
            name
            for _, name in sorted(
                [(maxComponentDepths.get(name, 0), name) for name in self.glyphOrder]
            )
        ]
        for name in compilation_order:
>>>>>>> 60d03d02
            ttGlyph = ttGlyphs[name]
            if ttGlyph.isComposite() and hmtx is not None and self.autoUseMyMetrics:
                self.autoUseMyMetrics(ttGlyph, name, hmtx)
            glyf[name] = ttGlyph

    @staticmethod
    def autoUseMyMetrics(ttGlyph, glyphName, hmtx):
        """Set the "USE_MY_METRICS" flag on the first component having the
        same advance width as the composite glyph, no transform and no
        horizontal shift (but allow it to shift vertically).
        This forces the composite glyph to use the possibly hinted horizontal
        metrics of the sub-glyph, instead of those from the "hmtx" table.
        """
        width = hmtx[glyphName][0]
        for component in ttGlyph.components:
            try:
                baseName, transform = component.getComponentInfo()
            except AttributeError:
                # component uses '{first,second}Pt' instead of 'x' and 'y'
                continue
            try:
                baseMetrics = hmtx[baseName]
            except KeyError:
                continue  # ignore missing components
            else:
                if baseMetrics[0] == width and transform[:-1] == (1, 0, 0, 1, 0):
                    component.flags |= USE_MY_METRICS
                    break


class StubGlyph:

    """
    This object will be used to create missing glyphs
    (specifically .notdef) in the provided UFO.
    """

    def __init__(
        self,
        name,
        width,
        unitsPerEm,
        ascender,
        descender,
        unicodes=None,
        reverseContour=False,
    ):
        self.name = name
        self.width = width
        self.unitsPerEm = unitsPerEm
        self.ascender = ascender
        self.descender = descender
        self.unicodes = unicodes if unicodes is not None else []
        self.components = []
        self.anchors = []
        if self.unicodes:
            self.unicode = self.unicodes[0]
        else:
            self.unicode = None
        if name == ".notdef":
            self.draw = self._drawDefaultNotdef
            self.drawPoints = self._drawDefaultNotdefPoints
        self.reverseContour = reverseContour

    def __len__(self):
        if self.name == ".notdef":
            return 1
        return 0

    @property
    def height(self):
        return self.ascender - self.descender

    def draw(self, pen):
        pass

    def drawPoints(self, pen):
        pass

    def _drawDefaultNotdef(self, pen):
        # Draw contour in PostScript direction (counter-clockwise) by default. Reverse
        # for TrueType.
        if self.reverseContour:
            pen = ReverseContourPen(pen)
        width = otRound(self.unitsPerEm * 0.5)
        stroke = otRound(self.unitsPerEm * 0.05)
        ascender = self.ascender
        descender = self.descender
        xMin = stroke
        xMax = width - stroke
        yMax = ascender
        yMin = descender
        pen.moveTo((xMin, yMin))
        pen.lineTo((xMax, yMin))
        pen.lineTo((xMax, yMax))
        pen.lineTo((xMin, yMax))
        pen.lineTo((xMin, yMin))
        pen.closePath()
        xMin += stroke
        xMax -= stroke
        yMax -= stroke
        yMin += stroke
        pen.moveTo((xMin, yMin))
        pen.lineTo((xMin, yMax))
        pen.lineTo((xMax, yMax))
        pen.lineTo((xMax, yMin))
        pen.lineTo((xMin, yMin))
        pen.closePath()

    def _drawDefaultNotdefPoints(self, pen):
        adapterPen = SegmentToPointPen(pen, guessSmooth=False)
        self.draw(adapterPen)

    def _get_controlPointBounds(self):
        pen = ControlBoundsPen(None)
        self.draw(pen)
        return pen.bounds

    controlPointBounds = property(_get_controlPointBounds)<|MERGE_RESOLUTION|>--- conflicted
+++ resolved
@@ -40,6 +40,7 @@
     intListToNum,
     normalizeStringForPostscript,
 )
+from ufo2ft.instructionCompiler import InstructionCompiler
 from ufo2ft.util import (
     _copyGlyph,
     calcCodePageRanges,
@@ -1390,7 +1391,7 @@
         topDict.FontBBox = self.fontBoundingBox
 
 
-class OutlineTTFCompiler(BaseOutlineCompiler):
+class OutlineTTFCompiler(BaseOutlineCompiler, InstructionCompiler):
     """Compile a .ttf font with TrueType outlines."""
 
     sfntVersion = "\000\001\000\000"
@@ -1486,6 +1487,10 @@
         self.setupTable_glyf()
         if self.ufo.info.openTypeGaspRangeRecords:
             self.setupTable_gasp()
+        self.setupTable_cvt()
+        self.setupTable_fpgm()
+        self.setupTable_prep()
+        self.update_maxp()
 
     def setupTable_glyf(self):
         """Make the glyf table."""
@@ -1499,9 +1504,6 @@
 
         hmtx = self.otf.get("hmtx")
         ttGlyphs = self.getCompiledGlyphs()
-<<<<<<< HEAD
-        for name in self.glyphOrder:
-=======
         # Sort the glyphs so that simple glyphs are compiled first, and composite
         # glyphs are compiled later. Otherwise the glyph hashes may not be ready
         # to calculate when a base glyph of a composite glyph is not in the font yet.
@@ -1513,10 +1515,10 @@
             )
         ]
         for name in compilation_order:
->>>>>>> 60d03d02
             ttGlyph = ttGlyphs[name]
             if ttGlyph.isComposite() and hmtx is not None and self.autoUseMyMetrics:
                 self.autoUseMyMetrics(ttGlyph, name, hmtx)
+            self.compileGlyphInstructions(ttGlyph, name)
             glyf[name] = ttGlyph
 
     @staticmethod
