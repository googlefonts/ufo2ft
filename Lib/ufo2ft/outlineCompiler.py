import logging
import math
from collections import Counter, namedtuple
from io import BytesIO
from types import SimpleNamespace

from fontTools.cffLib import (
    CharStrings,
    GlobalSubrsIndex,
    IndexedStrings,
    PrivateDict,
    SubrsIndex,
    TopDict,
    TopDictIndex,
)
from fontTools.misc.arrayTools import unionRect
from fontTools.misc.fixedTools import otRound
from fontTools.pens.boundsPen import ControlBoundsPen
from fontTools.pens.pointPen import SegmentToPointPen
from fontTools.pens.reverseContourPen import ReverseContourPen
from fontTools.pens.t2CharStringPen import T2CharStringPen
from fontTools.pens.ttGlyphPen import TTGlyphPointPen
from fontTools.ttLib import TTFont, newTable
from fontTools.ttLib.tables._g_l_y_f import USE_MY_METRICS, Glyph
from fontTools.ttLib.tables._h_e_a_d import mac_epoch_diff
from fontTools.ttLib.tables.O_S_2f_2 import Panose

from ufo2ft.constants import (
    COLOR_LAYERS_KEY,
    COLOR_PALETTES_KEY,
    COLR_CLIP_BOXES_KEY,
    OPENTYPE_META_KEY,
    UNICODE_VARIATION_SEQUENCES_KEY,
)
from ufo2ft.errors import InvalidFontData
from ufo2ft.fontInfoData import (
    dateStringForNow,
    dateStringToTimeValue,
    getAttrWithFallback,
    intListToNum,
    normalizeStringForPostscript,
)
from ufo2ft.instructionCompiler import InstructionCompiler
from ufo2ft.util import (
    _copyGlyph,
    calcCodePageRanges,
    getMaxComponentDepth,
    makeOfficialGlyphOrder,
    makeUnicodeToGlyphNameMapping,
)

logger = logging.getLogger(__name__)


BoundingBox = namedtuple("BoundingBox", ["xMin", "yMin", "xMax", "yMax"])
EMPTY_BOUNDING_BOX = BoundingBox(0, 0, 0, 0)


def _isNonBMP(s):
    for c in s:
        if ord(c) > 65535:
            return True
    return False


def _getVerticalOrigin(font, glyph):
    if hasattr(glyph, "verticalOrigin") and glyph.verticalOrigin is not None:
        verticalOrigin = glyph.verticalOrigin
    else:
        os2 = font.get("OS/2")
        typo_ascender = os2.sTypoAscender if os2 is not None else 0
        verticalOrigin = typo_ascender
    return otRound(verticalOrigin)


class BaseOutlineCompiler:
    """Create a feature-less outline binary."""

    sfntVersion = None
    tables = frozenset(
        [
            "head",
            "hmtx",
            "hhea",
            "name",
            "maxp",
            "cmap",
            "OS/2",
            "post",
            "vmtx",
            "vhea",
            "COLR",
            "CPAL",
            "meta",
        ]
    )

    def __init__(
        self,
        font,
        glyphSet=None,
        glyphOrder=None,
        tables=None,
        notdefGlyph=None,
        colrLayerReuse=True,
    ):
        self.ufo = font
        # use the previously filtered glyphSet, if any
        if glyphSet is None:
            glyphSet = {g.name: g for g in font}
        self.makeMissingRequiredGlyphs(font, glyphSet, self.sfntVersion, notdefGlyph)
        self.allGlyphs = glyphSet
        # store the glyph order
        if glyphOrder is None:
            glyphOrder = font.glyphOrder
        self.glyphOrder = self.makeOfficialGlyphOrder(glyphOrder)
        # make a reusable character mapping
        self.unicodeToGlyphNameMapping = self.makeUnicodeToGlyphNameMapping()
        if tables is not None:
            self.tables = tables
        self.colrLayerReuse = colrLayerReuse
        # cached values defined later on
        self._glyphBoundingBoxes = None
        self._fontBoundingBox = None
        self._compiledGlyphs = None
        self._maxComponentDepths = None

    def compile(self):
        """
        Compile the OpenType binary.
        """
        self.otf = TTFont(sfntVersion=self.sfntVersion)

        # only compile vertical metrics tables if vhea metrics are defined
        vertical_metrics = [
            "openTypeVheaVertTypoAscender",
            "openTypeVheaVertTypoDescender",
            "openTypeVheaVertTypoLineGap",
        ]
        self.vertical = all(
            getAttrWithFallback(self.ufo.info, metric) is not None
            for metric in vertical_metrics
        )
        self.colorLayers = (
            COLOR_LAYERS_KEY in self.ufo.lib and COLOR_PALETTES_KEY in self.ufo.lib
        )
        self.meta = OPENTYPE_META_KEY in self.ufo.lib

        # write the glyph order
        self.otf.setGlyphOrder(self.glyphOrder)

        # populate basic tables
        self.setupTable_head()
        self.setupTable_hmtx()
        self.setupTable_hhea()
        self.setupTable_name()
        self.setupTable_maxp()
        self.setupTable_cmap()
        self.setupTable_OS2()
        self.setupTable_post()
        if self.vertical:
            self.setupTable_vmtx()
            self.setupTable_vhea()
        if self.colorLayers:
            self.setupTable_COLR()
            self.setupTable_CPAL()
        if self.meta:
            self.setupTable_meta()
        self.setupOtherTables()
        self.importTTX()

        return self.otf

    def compileGlyphs(self):
        """Compile glyphs and return dict keyed by glyph name.

        **This should not be called externally.**
        Subclasses must override this method to handle compilation of glyphs.
        """
        raise NotImplementedError

    def getCompiledGlyphs(self):
        if self._compiledGlyphs is None:
            self._compiledGlyphs = self.compileGlyphs()
        return self._compiledGlyphs

    def makeGlyphsBoundingBoxes(self):
        """
        Make bounding boxes for all the glyphs, and return a dictionary of
        BoundingBox(xMin, xMax, yMin, yMax) namedtuples keyed by glyph names.
        The bounding box of empty glyphs (without contours or components) is
        set to None.
        The bbox values are integers.

        **This should not be called externally.**
        Subclasses must override this method to handle the bounds creation for
        their specific glyph type.
        """
        raise NotImplementedError

    @property
    def glyphBoundingBoxes(self):
        if self._glyphBoundingBoxes is None:
            self._glyphBoundingBoxes = self.makeGlyphsBoundingBoxes()
        return self._glyphBoundingBoxes

    def makeFontBoundingBox(self):
        """
        Make a bounding box for the font.

        **This should not be called externally.** Subclasses
        may override this method to handle the bounds creation
        in a different way if desired.
        """
        fontBox = None
        for glyphBox in self.glyphBoundingBoxes.values():
            if glyphBox is None:
                continue
            if fontBox is None:
                fontBox = glyphBox
            else:
                fontBox = unionRect(fontBox, glyphBox)
        if fontBox is None:  # unlikely
            fontBox = EMPTY_BOUNDING_BOX
        return fontBox

    @property
    def fontBoundingBox(self):
        if self._fontBoundingBox is None:
            self._fontBoundingBox = self.makeFontBoundingBox()
        return self._fontBoundingBox

    def makeUnicodeToGlyphNameMapping(self):
        """
        Make a ``unicode : glyph name`` mapping for the font.

        **This should not be called externally.** Subclasses
        may override this method to handle the mapping creation
        in a different way if desired.
        """
        return makeUnicodeToGlyphNameMapping(self.allGlyphs, self.glyphOrder)

    @staticmethod
    def makeMissingRequiredGlyphs(font, glyphSet, sfntVersion, notdefGlyph=None):
        """
        Add .notdef to the glyph set if it is not present.

        **This should not be called externally.** Subclasses
        may override this method to handle the glyph creation
        in a different way if desired.
        """
        if ".notdef" in glyphSet:
            return

        reverseContour = sfntVersion == "\000\001\000\000"
        if notdefGlyph:
            notdefGlyph = _copyGlyph(notdefGlyph, reverseContour=reverseContour)
        else:
            unitsPerEm = otRound(getAttrWithFallback(font.info, "unitsPerEm"))
            ascender = otRound(getAttrWithFallback(font.info, "ascender"))
            descender = otRound(getAttrWithFallback(font.info, "descender"))
            defaultWidth = otRound(unitsPerEm * 0.5)
            notdefGlyph = StubGlyph(
                name=".notdef",
                width=defaultWidth,
                unitsPerEm=unitsPerEm,
                ascender=ascender,
                descender=descender,
                reverseContour=reverseContour,
            )

        glyphSet[".notdef"] = notdefGlyph

    def makeOfficialGlyphOrder(self, glyphOrder):
        """
        Make the final glyph order.

        **This should not be called externally.** Subclasses
        may override this method to handle the order creation
        in a different way if desired.
        """
        return makeOfficialGlyphOrder(self.allGlyphs, glyphOrder)

    # --------------
    # Table Builders
    # --------------

    def setupTable_gasp(self):
        if "gasp" not in self.tables:
            return

        self.otf["gasp"] = gasp = newTable("gasp")
        gasp_ranges = dict()
        for record in self.ufo.info.openTypeGaspRangeRecords:
            rangeMaxPPEM = record["rangeMaxPPEM"]
            behavior_bits = record["rangeGaspBehavior"]
            rangeGaspBehavior = intListToNum(behavior_bits, 0, 4)
            gasp_ranges[rangeMaxPPEM] = rangeGaspBehavior
        gasp.gaspRange = gasp_ranges

    def setupTable_head(self):
        """
        Make the head table.

        **This should not be called externally.** Subclasses
        may override or supplement this method to handle the
        table creation in a different way if desired.
        """
        if "head" not in self.tables:
            return

        self.otf["head"] = head = newTable("head")
        font = self.ufo
        head.checkSumAdjustment = 0
        head.tableVersion = 1.0
        head.magicNumber = 0x5F0F3CF5

        # version numbers
        # limit minor version to 3 digits as recommended in OpenType spec:
        # https://www.microsoft.com/typography/otspec/recom.htm
        versionMajor = getAttrWithFallback(font.info, "versionMajor")
        versionMinor = getAttrWithFallback(font.info, "versionMinor")
        fullFontRevision = float("%d.%03d" % (versionMajor, versionMinor))
        head.fontRevision = round(fullFontRevision, 3)
        if head.fontRevision != fullFontRevision:
            logger.warning(
                "Minor version in %s has too many digits and won't fit into "
                "the head table's fontRevision field; rounded to %s.",
                fullFontRevision,
                head.fontRevision,
            )

        # upm
        head.unitsPerEm = otRound(getAttrWithFallback(font.info, "unitsPerEm"))

        # times
        head.created = (
            dateStringToTimeValue(getAttrWithFallback(font.info, "openTypeHeadCreated"))
            - mac_epoch_diff
        )
        head.modified = dateStringToTimeValue(dateStringForNow()) - mac_epoch_diff

        # bounding box
        xMin, yMin, xMax, yMax = self.fontBoundingBox
        head.xMin = otRound(xMin)
        head.yMin = otRound(yMin)
        head.xMax = otRound(xMax)
        head.yMax = otRound(yMax)

        # style mapping
        styleMapStyleName = getAttrWithFallback(font.info, "styleMapStyleName")
        macStyle = []
        if styleMapStyleName == "bold":
            macStyle = [0]
        elif styleMapStyleName == "bold italic":
            macStyle = [0, 1]
        elif styleMapStyleName == "italic":
            macStyle = [1]
        head.macStyle = intListToNum(macStyle, 0, 16)

        # misc
        head.flags = intListToNum(
            getAttrWithFallback(font.info, "openTypeHeadFlags"), 0, 16
        )
        head.lowestRecPPEM = otRound(
            getAttrWithFallback(font.info, "openTypeHeadLowestRecPPEM")
        )
        head.fontDirectionHint = 2
        head.indexToLocFormat = 0
        head.glyphDataFormat = 0

    def setupTable_name(self):
        """
        Make the name table.

        **This should not be called externally.** Subclasses
        may override or supplement this method to handle the
        table creation in a different way if desired.
        """
        if "name" not in self.tables:
            return

        font = self.ufo
        self.otf["name"] = name = newTable("name")
        name.names = []

        # Set name records from font.info.openTypeNameRecords
        for nameRecord in getAttrWithFallback(font.info, "openTypeNameRecords"):
            nameId = nameRecord["nameID"]
            platformId = nameRecord["platformID"]
            platEncId = nameRecord["encodingID"]
            langId = nameRecord["languageID"]
            # on Python 2, plistLib (used by ufoLib) returns unicode strings
            # only when plist data contain non-ascii characters, and returns
            # ascii-encoded bytes when it can. On the other hand, fontTools's
            # name table `setName` method wants unicode strings, so we must
            # decode them first
            nameVal = nameRecord["string"]
            name.setName(nameVal, nameId, platformId, platEncId, langId)

        # Build name records
        familyName = getAttrWithFallback(font.info, "styleMapFamilyName")
        styleName = getAttrWithFallback(font.info, "styleMapStyleName").title()
        preferredFamilyName = getAttrWithFallback(
            font.info, "openTypeNamePreferredFamilyName"
        )
        preferredSubfamilyName = getAttrWithFallback(
            font.info, "openTypeNamePreferredSubfamilyName"
        )
        fullName = f"{preferredFamilyName} {preferredSubfamilyName}"

        nameVals = {
            0: getAttrWithFallback(font.info, "copyright"),
            1: familyName,
            2: styleName,
            3: getAttrWithFallback(font.info, "openTypeNameUniqueID"),
            4: fullName,
            5: getAttrWithFallback(font.info, "openTypeNameVersion"),
            6: getAttrWithFallback(font.info, "postscriptFontName"),
            7: getAttrWithFallback(font.info, "trademark"),
            8: getAttrWithFallback(font.info, "openTypeNameManufacturer"),
            9: getAttrWithFallback(font.info, "openTypeNameDesigner"),
            10: getAttrWithFallback(font.info, "openTypeNameDescription"),
            11: getAttrWithFallback(font.info, "openTypeNameManufacturerURL"),
            12: getAttrWithFallback(font.info, "openTypeNameDesignerURL"),
            13: getAttrWithFallback(font.info, "openTypeNameLicense"),
            14: getAttrWithFallback(font.info, "openTypeNameLicenseURL"),
            16: preferredFamilyName,
            17: preferredSubfamilyName,
            18: getAttrWithFallback(font.info, "openTypeNameCompatibleFullName"),
            19: getAttrWithFallback(font.info, "openTypeNameSampleText"),
            21: getAttrWithFallback(font.info, "openTypeNameWWSFamilyName"),
            22: getAttrWithFallback(font.info, "openTypeNameWWSSubfamilyName"),
        }

        # don't add typographic names if they are the same as the legacy ones
        if nameVals[1] == nameVals[16]:
            del nameVals[16]
        if nameVals[2] == nameVals[17]:
            del nameVals[17]
        # postscript font name
        if nameVals[6]:
            nameVals[6] = normalizeStringForPostscript(nameVals[6])

        for nameId in sorted(nameVals.keys()):
            nameVal = nameVals[nameId]
            if not nameVal:
                continue
            platformId = 3
            platEncId = 10 if _isNonBMP(nameVal) else 1
            langId = 0x409
            # Set built name record if not set yet
            if name.getName(nameId, platformId, platEncId, langId):
                continue
            name.setName(nameVal, nameId, platformId, platEncId, langId)

    def setupTable_maxp(self):
        """
        Make the maxp table.

        **This should not be called externally.** Subclasses
        must override or supplement this method to handle the
        table creation for either CFF or TT data.
        """
        raise NotImplementedError

    def setupTable_cmap(self):
        """
        Make the cmap table.

        **This should not be called externally.** Subclasses
        may override or supplement this method to handle the
        table creation in a different way if desired.
        """
        if "cmap" not in self.tables:
            return

        from fontTools.ttLib.tables._c_m_a_p import cmap_format_4

        nonBMP = {k: v for k, v in self.unicodeToGlyphNameMapping.items() if k > 65535}
        if nonBMP:
            mapping = {
                k: v for k, v in self.unicodeToGlyphNameMapping.items() if k <= 65535
            }
        else:
            mapping = dict(self.unicodeToGlyphNameMapping)
        # mac
        cmap4_0_3 = cmap_format_4(4)
        cmap4_0_3.platformID = 0
        cmap4_0_3.platEncID = 3
        cmap4_0_3.language = 0
        cmap4_0_3.cmap = mapping
        # windows
        cmap4_3_1 = cmap_format_4(4)
        cmap4_3_1.platformID = 3
        cmap4_3_1.platEncID = 1
        cmap4_3_1.language = 0
        cmap4_3_1.cmap = mapping
        # store
        self.otf["cmap"] = cmap = newTable("cmap")
        cmap.tableVersion = 0
        cmap.tables = [cmap4_0_3, cmap4_3_1]
        # If we have glyphs outside Unicode BMP, we must set another
        # subtable that can hold longer codepoints for them.
        if nonBMP:
            from fontTools.ttLib.tables._c_m_a_p import cmap_format_12

            nonBMP.update(mapping)
            # mac
            cmap12_0_4 = cmap_format_12(12)
            cmap12_0_4.platformID = 0
            cmap12_0_4.platEncID = 4
            cmap12_0_4.language = 0
            cmap12_0_4.cmap = nonBMP
            # windows
            cmap12_3_10 = cmap_format_12(12)
            cmap12_3_10.platformID = 3
            cmap12_3_10.platEncID = 10
            cmap12_3_10.language = 0
            cmap12_3_10.cmap = nonBMP
            # update tables registry
            cmap.tables = [cmap4_0_3, cmap4_3_1, cmap12_0_4, cmap12_3_10]
        # unicode variation sequences
        uvsMapping = self.ufo.lib.get(UNICODE_VARIATION_SEQUENCES_KEY)
        if uvsMapping:
            from fontTools.ttLib.tables._c_m_a_p import cmap_format_14

            cmap14_0_5 = cmap_format_14(14)
            cmap14_0_5.platformID = 0
            cmap14_0_5.platEncID = 5
            cmap14_0_5.language = 0
            cmap14_0_5.cmap = {}
            if nonBMP:
                mapping = nonBMP
            uvsDict = dict()
            # public.unicodeVariationSequences uses hex strings as keys and
            # a dict of dicts, while cmap uses ints and a dict of tuples.
            for hexvs, glyphMapping in uvsMapping.items():
                uvsList = []
                for hexvalue, glyphName in glyphMapping.items():
                    value = int(hexvalue, 16)
                    if glyphName == mapping[value]:
                        uvsList.append((value, None))
                    else:
                        uvsList.append((value, glyphName))
                uvsDict[int(hexvs, 16)] = uvsList
            cmap14_0_5.uvsDict = uvsDict
            # update tables registry
            cmap.tables.append(cmap14_0_5)

    def setupTable_OS2(self):
        """
        Make the OS/2 table.

        **This should not be called externally.** Subclasses
        may override or supplement this method to handle the
        table creation in a different way if desired.
        """
        if "OS/2" not in self.tables:
            return

        self.otf["OS/2"] = os2 = newTable("OS/2")
        font = self.ufo
        os2.version = 0x0004
        # average glyph width
        os2.xAvgCharWidth = 0
        hmtx = self.otf.get("hmtx")
        if hmtx is not None:
            widths = [width for width, _ in hmtx.metrics.values() if width > 0]
            if widths:
                os2.xAvgCharWidth = otRound(sum(widths) / len(widths))
        # weight and width classes
        os2.usWeightClass = getAttrWithFallback(font.info, "openTypeOS2WeightClass")
        os2.usWidthClass = getAttrWithFallback(font.info, "openTypeOS2WidthClass")
        # embedding
        os2.fsType = intListToNum(
            getAttrWithFallback(font.info, "openTypeOS2Type"), 0, 16
        )

        # subscript, superscript, strikeout values, taken from AFDKO:
        # FDK/Tools/Programs/makeotf/makeotf_lib/source/hotconv/hot.c
        unitsPerEm = getAttrWithFallback(font.info, "unitsPerEm")
        italicAngle = float(getAttrWithFallback(font.info, "italicAngle"))
        xHeight = getAttrWithFallback(font.info, "xHeight")

        def adjustOffset(offset, angle):
            """Adjust Y offset based on italic angle, to get X offset."""
            return offset * math.tan(math.radians(-angle)) if angle else 0

        v = getAttrWithFallback(font.info, "openTypeOS2SubscriptXSize")
        if v is None:
            v = unitsPerEm * 0.65
        os2.ySubscriptXSize = otRound(v)
        v = getAttrWithFallback(font.info, "openTypeOS2SubscriptYSize")
        if v is None:
            v = unitsPerEm * 0.6
        os2.ySubscriptYSize = otRound(v)
        v = getAttrWithFallback(font.info, "openTypeOS2SubscriptYOffset")
        if v is None:
            v = unitsPerEm * 0.075
        os2.ySubscriptYOffset = otRound(v)
        v = getAttrWithFallback(font.info, "openTypeOS2SubscriptXOffset")
        if v is None:
            v = adjustOffset(-os2.ySubscriptYOffset, italicAngle)
        os2.ySubscriptXOffset = otRound(v)

        v = getAttrWithFallback(font.info, "openTypeOS2SuperscriptXSize")
        if v is None:
            v = os2.ySubscriptXSize
        os2.ySuperscriptXSize = otRound(v)
        v = getAttrWithFallback(font.info, "openTypeOS2SuperscriptYSize")
        if v is None:
            v = os2.ySubscriptYSize
        os2.ySuperscriptYSize = otRound(v)
        v = getAttrWithFallback(font.info, "openTypeOS2SuperscriptYOffset")
        if v is None:
            v = unitsPerEm * 0.35
        os2.ySuperscriptYOffset = otRound(v)
        v = getAttrWithFallback(font.info, "openTypeOS2SuperscriptXOffset")
        if v is None:
            v = adjustOffset(os2.ySuperscriptYOffset, italicAngle)
        os2.ySuperscriptXOffset = otRound(v)

        v = getAttrWithFallback(font.info, "openTypeOS2StrikeoutSize")
        if v is None:
            v = getAttrWithFallback(font.info, "postscriptUnderlineThickness")
        os2.yStrikeoutSize = otRound(v)
        v = getAttrWithFallback(font.info, "openTypeOS2StrikeoutPosition")
        if v is None:
            v = xHeight * 0.6 if xHeight else unitsPerEm * 0.22
        os2.yStrikeoutPosition = otRound(v)

        # family class
        ibmFontClass, ibmFontSubclass = getAttrWithFallback(
            font.info, "openTypeOS2FamilyClass"
        )
        os2.sFamilyClass = (ibmFontClass << 8) + ibmFontSubclass
        # panose
        data = getAttrWithFallback(font.info, "openTypeOS2Panose")
        panose = Panose()
        panose.bFamilyType = data[0]
        panose.bSerifStyle = data[1]
        panose.bWeight = data[2]
        panose.bProportion = data[3]
        panose.bContrast = data[4]
        panose.bStrokeVariation = data[5]
        panose.bArmStyle = data[6]
        panose.bLetterForm = data[7]
        panose.bMidline = data[8]
        panose.bXHeight = data[9]
        os2.panose = panose
        # Unicode ranges
        uniRanges = getAttrWithFallback(font.info, "openTypeOS2UnicodeRanges")
        if uniRanges is not None:
            os2.ulUnicodeRange1 = intListToNum(uniRanges, 0, 32)
            os2.ulUnicodeRange2 = intListToNum(uniRanges, 32, 32)
            os2.ulUnicodeRange3 = intListToNum(uniRanges, 64, 32)
            os2.ulUnicodeRange4 = intListToNum(uniRanges, 96, 32)
        else:
            os2.recalcUnicodeRanges(self.otf)

        # codepage ranges
        codepageRanges = getAttrWithFallback(font.info, "openTypeOS2CodePageRanges")
        if codepageRanges is None:
            unicodes = self.unicodeToGlyphNameMapping.keys()
            codepageRanges = calcCodePageRanges(unicodes)
        os2.ulCodePageRange1 = intListToNum(codepageRanges, 0, 32)
        os2.ulCodePageRange2 = intListToNum(codepageRanges, 32, 32)

        # vendor id
        os2.achVendID = getAttrWithFallback(font.info, "openTypeOS2VendorID")

        # vertical metrics
        os2.sxHeight = otRound(getAttrWithFallback(font.info, "xHeight"))
        os2.sCapHeight = otRound(getAttrWithFallback(font.info, "capHeight"))
        os2.sTypoAscender = otRound(
            getAttrWithFallback(font.info, "openTypeOS2TypoAscender")
        )
        os2.sTypoDescender = otRound(
            getAttrWithFallback(font.info, "openTypeOS2TypoDescender")
        )
        os2.sTypoLineGap = otRound(
            getAttrWithFallback(font.info, "openTypeOS2TypoLineGap")
        )
        os2.usWinAscent = otRound(
            getAttrWithFallback(font.info, "openTypeOS2WinAscent")
        )
        os2.usWinDescent = otRound(
            getAttrWithFallback(font.info, "openTypeOS2WinDescent")
        )
        # style mapping
        selection = list(getAttrWithFallback(font.info, "openTypeOS2Selection"))
        styleMapStyleName = getAttrWithFallback(font.info, "styleMapStyleName")
        if styleMapStyleName == "regular":
            selection.append(6)
        elif styleMapStyleName == "bold":
            selection.append(5)
        elif styleMapStyleName == "italic":
            selection.append(0)
        elif styleMapStyleName == "bold italic":
            selection += [0, 5]
        os2.fsSelection = intListToNum(selection, 0, 16)
        # characetr indexes
        unicodes = [i for i in self.unicodeToGlyphNameMapping.keys() if i is not None]
        if unicodes:
            minIndex = min(unicodes)
            maxIndex = max(unicodes)
        else:
            # the font may have *no* unicode values (it really happens!) so
            # there needs to be a fallback. use 0xFFFF, as AFDKO does:
            # FDK/Tools/Programs/makeotf/makeotf_lib/source/hotconv/map.c
            minIndex = 0xFFFF
            maxIndex = 0xFFFF
        if maxIndex > 0xFFFF:
            # the spec says that 0xFFFF should be used
            # as the max if the max exceeds 0xFFFF
            maxIndex = 0xFFFF
        os2.fsFirstCharIndex = minIndex
        os2.fsLastCharIndex = maxIndex
        os2.usBreakChar = 32
        os2.usDefaultChar = 0
        # maximum contextual lookup length
        os2.usMaxContex = 0

    def setupTable_hmtx(self):
        """
        Make the hmtx table.

        **This should not be called externally.** Subclasses
        may override or supplement this method to handle the
        table creation in a different way if desired.
        """
        if "hmtx" not in self.tables:
            return

        self.otf["hmtx"] = hmtx = newTable("hmtx")
        hmtx.metrics = {}
        for glyphName, glyph in self.allGlyphs.items():
            width = otRound(glyph.width)
            if width < 0:
                raise ValueError("The width should not be negative: '%s'" % (glyphName))
            bounds = self.glyphBoundingBoxes[glyphName]
            left = bounds.xMin if bounds else 0
            hmtx[glyphName] = (width, left)

    def _setupTable_hhea_or_vhea(self, tag):
        """
        Make the hhea table or the vhea table. This assume the hmtx or
        the vmtx were respectively made first.
        """
        if tag not in self.tables:
            return

        if tag == "hhea":
            isHhea = True
        else:
            isHhea = False
        self.otf[tag] = table = newTable(tag)
        mtxTable = self.otf.get(tag[0] + "mtx")
        font = self.ufo
        if isHhea:
            table.tableVersion = 0x00010000
        else:
            table.tableVersion = 0x00011000
        # Vertical metrics in hhea, horizontal metrics in vhea
        # and caret info.
        # The hhea metrics names are formed as:
        #   "openType" + tag.title() + "Ascender", etc.
        # While vhea metrics names are formed as:
        #   "openType" + tag.title() + "VertTypo" + "Ascender", etc.
        # Caret info names only differ by tag.title().
        commonPrefix = "openType%s" % tag.title()
        if isHhea:
            metricsPrefix = commonPrefix
        else:
            metricsPrefix = "openType%sVertTypo" % tag.title()
        metricsDict = {
            "ascent": "%sAscender" % metricsPrefix,
            "descent": "%sDescender" % metricsPrefix,
            "lineGap": "%sLineGap" % metricsPrefix,
            "caretSlopeRise": "%sCaretSlopeRise" % commonPrefix,
            "caretSlopeRun": "%sCaretSlopeRun" % commonPrefix,
            "caretOffset": "%sCaretOffset" % commonPrefix,
        }
        for otfName, ufoName in metricsDict.items():
            setattr(table, otfName, otRound(getAttrWithFallback(font.info, ufoName)))
        # Horizontal metrics in hhea, vertical metrics in vhea
        advances = []  # width in hhea, height in vhea
        firstSideBearings = []  # left in hhea, top in vhea
        secondSideBearings = []  # right in hhea, bottom in vhea
        extents = []
        if mtxTable is not None:
            for glyphName in self.allGlyphs:
                advance, firstSideBearing = mtxTable[glyphName]
                advances.append(advance)
                bounds = self.glyphBoundingBoxes[glyphName]
                if bounds is None:
                    continue
                if isHhea:
                    boundsAdvance = bounds.xMax - bounds.xMin
                    # equation from the hhea spec for calculating xMaxExtent:
                    #   Max(lsb + (xMax - xMin))
                    extent = firstSideBearing + boundsAdvance
                else:
                    boundsAdvance = bounds.yMax - bounds.yMin
                    # equation from the vhea spec for calculating yMaxExtent:
                    #   Max(tsb + (yMax - yMin)).
                    extent = firstSideBearing + boundsAdvance
                secondSideBearing = advance - firstSideBearing - boundsAdvance

                firstSideBearings.append(firstSideBearing)
                secondSideBearings.append(secondSideBearing)
                extents.append(extent)
        setattr(
            table,
            "advance%sMax" % ("Width" if isHhea else "Height"),
            max(advances) if advances else 0,
        )
        setattr(
            table,
            "min%sSideBearing" % ("Left" if isHhea else "Top"),
            min(firstSideBearings) if firstSideBearings else 0,
        )
        setattr(
            table,
            "min%sSideBearing" % ("Right" if isHhea else "Bottom"),
            min(secondSideBearings) if secondSideBearings else 0,
        )
        setattr(
            table,
            "%sMaxExtent" % ("x" if isHhea else "y"),
            max(extents) if extents else 0,
        )
        if isHhea:
            reserved = range(4)
        else:
            # vhea.reserved0 is caretOffset for legacy reasons
            reserved = range(1, 5)
        for i in reserved:
            setattr(table, "reserved%i" % i, 0)
        table.metricDataFormat = 0
        # glyph count
        setattr(
            table, "numberOf%sMetrics" % ("H" if isHhea else "V"), len(self.allGlyphs)
        )

    def setupTable_hhea(self):
        """
        Make the hhea table. This assumes that the hmtx table was made first.

        **This should not be called externally.** Subclasses
        may override or supplement this method to handle the
        table creation in a different way if desired.
        """
        self._setupTable_hhea_or_vhea("hhea")

    def setupTable_vmtx(self):
        """
        Make the vmtx table.

        **This should not be called externally.** Subclasses
        may override or supplement this method to handle the
        table creation in a different way if desired.
        """
        if "vmtx" not in self.tables:
            return

        self.otf["vmtx"] = vmtx = newTable("vmtx")
        vmtx.metrics = {}
        for glyphName, glyph in self.allGlyphs.items():
            height = otRound(glyph.height)
            if height < 0:
                raise ValueError(
                    "The height should not be negative: '%s'" % (glyphName)
                )
            verticalOrigin = _getVerticalOrigin(self.otf, glyph)
            bounds = self.glyphBoundingBoxes[glyphName]
            top = bounds.yMax if bounds else 0
            vmtx[glyphName] = (height, verticalOrigin - top)

    def setupTable_VORG(self):
        """
        Make the VORG table.

        **This should not be called externally.** Subclasses
        may override or supplement this method to handle the
        table creation in a different way if desired.
        """
        if "VORG" not in self.tables:
            return

        self.otf["VORG"] = vorg = newTable("VORG")
        vorg.majorVersion = 1
        vorg.minorVersion = 0
        vorg.VOriginRecords = {}
        # Find the most frequent verticalOrigin
        vorg_count = Counter(
            _getVerticalOrigin(self.otf, glyph) for glyph in self.allGlyphs.values()
        )
        vorg.defaultVertOriginY = vorg_count.most_common(1)[0][0]
        if len(vorg_count) > 1:
            for glyphName, glyph in self.allGlyphs.items():
                vertOriginY = _getVerticalOrigin(self.otf, glyph)
                if vertOriginY == vorg.defaultVertOriginY:
                    continue
                vorg.VOriginRecords[glyphName] = vertOriginY
        vorg.numVertOriginYMetrics = len(vorg.VOriginRecords)

    def setupTable_vhea(self):
        """
        Make the vhea table. This assumes that the head and vmtx tables were
        made first.

        **This should not be called externally.** Subclasses
        may override or supplement this method to handle the
        table creation in a different way if desired.
        """
        self._setupTable_hhea_or_vhea("vhea")

    def setupTable_post(self):
        """
        Make the post table.

        **This should not be called externally.** Subclasses
        may override or supplement this method to handle the
        table creation in a different way if desired.
        """
        if "post" not in self.tables:
            return

        self.otf["post"] = post = newTable("post")
        font = self.ufo
        post.formatType = 3.0
        # italic angle
        italicAngle = float(getAttrWithFallback(font.info, "italicAngle"))
        post.italicAngle = italicAngle
        # underline
        underlinePosition = getAttrWithFallback(
            font.info, "postscriptUnderlinePosition"
        )
        post.underlinePosition = otRound(underlinePosition)
        underlineThickness = getAttrWithFallback(
            font.info, "postscriptUnderlineThickness"
        )
        post.underlineThickness = otRound(underlineThickness)
        post.isFixedPitch = int(
            getAttrWithFallback(font.info, "postscriptIsFixedPitch")
        )
        # misc
        post.minMemType42 = 0
        post.maxMemType42 = 0
        post.minMemType1 = 0
        post.maxMemType1 = 0

    def setupTable_COLR(self):
        """
        Compile the COLR table.

        **This should not be called externally.**
        """
        if "COLR" not in self.tables:
            return

        from fontTools.colorLib.builder import buildCOLR

        layerInfo = self.ufo.lib[COLOR_LAYERS_KEY]
        glyphMap = self.otf.getReverseGlyphMap()
        if layerInfo:
            # unpack (glyphs, clipBox) tuples to a flat dict keyed by glyph name,
            # as colorLib buildCOLR expects
            clipBoxes = {
                glyphName: tuple(box)
                for glyphs, box in self.ufo.lib.get(COLR_CLIP_BOXES_KEY, ())
                for glyphName in glyphs
            }
            self.otf["COLR"] = buildCOLR(
                layerInfo,
                glyphMap=glyphMap,
                clipBoxes=clipBoxes,
                allowLayerReuse=self.colrLayerReuse,
            )

    def setupTable_CPAL(self):
        """
        Compile the CPAL table.

        **This should not be called externally.**
        """
        if "CPAL" not in self.tables:
            return

        from fontTools.colorLib.builder import buildCPAL
        from fontTools.colorLib.errors import ColorLibError

        # colorLib wants colors as tuples, plistlib gives us lists
        palettes = [
            [tuple(color) for color in palette]
            for palette in self.ufo.lib[COLOR_PALETTES_KEY]
        ]
        try:
            self.otf["CPAL"] = buildCPAL(palettes)
        except ColorLibError as e:
            raise InvalidFontData("Failed to build CPAL table") from e

    def setupTable_meta(self):
        """
        Make the meta table.

        ***This should not be called externally.** Sublcasses
        may override or supplement this method to handle the
        table creation in a different way if desired.
        """
        if "meta" not in self.tables:
            return

        font = self.ufo
        self.otf["meta"] = meta = newTable("meta")
        ufo_meta = font.lib.get(OPENTYPE_META_KEY)
        for key, value in ufo_meta.items():
            if key in ["dlng", "slng"]:
                if not isinstance(value, list) or not all(
                    isinstance(string, str) for string in value
                ):
                    raise TypeError(
                        f"public.openTypeMeta '{key}' value should "
                        "be a list of strings"
                    )
                meta.data[key] = ",".join(value)
            elif key in ["appl", "bild"]:
                if not isinstance(value, bytes):
                    raise TypeError(
                        f"public.openTypeMeta '{key}' value should be bytes."
                    )
                meta.data[key] = value
            elif isinstance(value, bytes):
                meta.data[key] = value
            elif isinstance(value, str):
                meta.data[key] = value.encode("utf-8")
            else:
                raise TypeError(
                    f"public.openTypeMeta '{key}' value should be bytes or a string."
                )

    def setupOtherTables(self):
        """
        Make the other tables. The default implementation does nothing.

        **This should not be called externally.** Subclasses
        may override this method to add other tables to the
        font if desired.
        """
        pass

    def importTTX(self):
        """
        Merge TTX files from data directory "com.github.fonttools.ttx"

        **This should not be called externally.** Subclasses
        may override this method to handle the bounds creation
        in a different way if desired.
        """
        import os

        prefix = "com.github.fonttools.ttx"
        if not hasattr(self.ufo, "data"):
            return
        if not self.ufo.data.fileNames:
            return
        for path in self.ufo.data.fileNames:
            foldername, filename = os.path.split(path)
            if foldername == prefix and filename.endswith(".ttx"):
                ttx = self.ufo.data[path].decode("utf-8")
                fp = BytesIO(ttx.encode("utf-8"))
                # Preserve the original SFNT version when loading a TTX dump.
                sfntVersion = self.otf.sfntVersion
                try:
                    self.otf.importXML(fp)
                finally:
                    self.otf.sfntVersion = sfntVersion


class OutlineOTFCompiler(BaseOutlineCompiler):
    """Compile a .otf font with CFF outlines."""

    sfntVersion = "OTTO"
    tables = BaseOutlineCompiler.tables | {"CFF", "VORG"}

    def __init__(
        self,
        font,
        glyphSet=None,
        glyphOrder=None,
        tables=None,
        notdefGlyph=None,
        roundTolerance=None,
        optimizeCFF=True,
    ):
        if roundTolerance is not None:
            self.roundTolerance = float(roundTolerance)
        else:
            # round all coordinates to integers by default
            self.roundTolerance = 0.5
        super().__init__(
            font,
            glyphSet=glyphSet,
            glyphOrder=glyphOrder,
            tables=tables,
            notdefGlyph=notdefGlyph,
        )
        self.optimizeCFF = optimizeCFF
        self._defaultAndNominalWidths = None

    def getDefaultAndNominalWidths(self):
        """Return (defaultWidthX, nominalWidthX).

        If fontinfo.plist doesn't define these explicitly, compute optimal values
        from the glyphs' advance widths.
        """
        if self._defaultAndNominalWidths is None:
            info = self.ufo.info
            # populate the width values
            if all(
                getattr(info, attr, None) is None
                for attr in ("postscriptDefaultWidthX", "postscriptNominalWidthX")
            ):
                # no custom values set in fontinfo.plist; compute optimal ones
                from fontTools.cffLib.width import optimizeWidths

                widths = [otRound(glyph.width) for glyph in self.allGlyphs.values()]
                defaultWidthX, nominalWidthX = optimizeWidths(widths)
            else:
                defaultWidthX = otRound(
                    getAttrWithFallback(info, "postscriptDefaultWidthX")
                )
                nominalWidthX = otRound(
                    getAttrWithFallback(info, "postscriptNominalWidthX")
                )
            self._defaultAndNominalWidths = (defaultWidthX, nominalWidthX)
        return self._defaultAndNominalWidths

    def compileGlyphs(self):
        """Compile and return the CFF T2CharStrings for this font."""
        defaultWidth, nominalWidth = self.getDefaultAndNominalWidths()
        # The real PrivateDict will be created later on in setupTable_CFF.
        # For convenience here we use a namespace object to pass the default/nominal
        # widths that we need to draw the charstrings when computing their bounds.
        private = SimpleNamespace(
            defaultWidthX=defaultWidth, nominalWidthX=nominalWidth
        )
        compiledGlyphs = {}
        for glyphName in self.glyphOrder:
            glyph = self.allGlyphs[glyphName]
            cs = self.getCharStringForGlyph(glyph, private)
            compiledGlyphs[glyphName] = cs
        return compiledGlyphs

    def makeGlyphsBoundingBoxes(self):
        """
        Make bounding boxes for all the glyphs, and return a dictionary of
        BoundingBox(xMin, xMax, yMin, yMax) namedtuples keyed by glyph names.
        The bounding box of empty glyphs (without contours or components) is
        set to None.

        Check that the float values are within the range of the specified
        self.roundTolerance, and if so use the rounded value; else take the
        floor or ceiling to ensure that the bounding box encloses the original
        values.
        """

        def toInt(value, else_callback):
            rounded = otRound(value)
            if tolerance >= 0.5 or abs(rounded - value) <= tolerance:
                return rounded
            else:
                return int(else_callback(value))

        tolerance = self.roundTolerance
        glyphBoxes = {}
        charStrings = self.getCompiledGlyphs()
        for name, cs in charStrings.items():
            bounds = cs.calcBounds(charStrings)
            if bounds is not None:
                rounded = []
                for value in bounds[:2]:
                    rounded.append(toInt(value, math.floor))
                for value in bounds[2:]:
                    rounded.append(toInt(value, math.ceil))
                bounds = BoundingBox(*rounded)
            if bounds == EMPTY_BOUNDING_BOX:
                bounds = None
            glyphBoxes[name] = bounds
        return glyphBoxes

    def getCharStringForGlyph(self, glyph, private, globalSubrs=None):
        """
        Get a Type2CharString for the *glyph*

        **This should not be called externally.** Subclasses
        may override this method to handle the charstring creation
        in a different way if desired.
        """
        width = glyph.width
        defaultWidth = private.defaultWidthX
        nominalWidth = private.nominalWidthX
        if width == defaultWidth:
            # if width equals the default it can be omitted from charstring
            width = None
        else:
            # subtract the nominal width
            width -= nominalWidth
        if width is not None:
            width = otRound(width)
        pen = T2CharStringPen(width, self.allGlyphs, roundTolerance=self.roundTolerance)
        glyph.draw(pen)
        charString = pen.getCharString(private, globalSubrs, optimize=self.optimizeCFF)
        return charString

    def setupTable_maxp(self):
        """Make the maxp table."""
        if "maxp" not in self.tables:
            return

        self.otf["maxp"] = maxp = newTable("maxp")
        maxp.tableVersion = 0x00005000
        maxp.numGlyphs = len(self.glyphOrder)

    def setupOtherTables(self):
        self.setupTable_CFF()
        if self.vertical:
            self.setupTable_VORG()

    def setupTable_CFF(self):
        """Make the CFF table."""
        if not {"CFF", "CFF "}.intersection(self.tables):
            return

        self.otf["CFF "] = cff = newTable("CFF ")
        cff = cff.cff
        # NOTE: Set up a back-reference to be used by some CFFFontSet methods
        # down the line (as of fontTools 4.21.1).
        cff.otFont = self.otf
        # set up the basics
        cff.major = 1
        cff.minor = 0
        cff.hdrSize = 4
        cff.offSize = 4
        cff.fontNames = []
        strings = IndexedStrings()
        cff.strings = strings
        private = PrivateDict(strings=strings)
        private.rawDict.update(private.defaults)
        globalSubrs = GlobalSubrsIndex(private=private)
        topDict = TopDict(GlobalSubrs=globalSubrs, strings=strings)
        topDict.Private = private
        charStrings = topDict.CharStrings = CharStrings(
            file=None,
            charset=None,
            globalSubrs=globalSubrs,
            private=private,
            fdSelect=None,
            fdArray=None,
        )
        charStrings.charStringsAreIndexed = True
        topDict.charset = []
        charStringsIndex = charStrings.charStringsIndex = SubrsIndex(
            private=private, globalSubrs=globalSubrs
        )
        cff.topDictIndex = topDictIndex = TopDictIndex()
        topDictIndex.append(topDict)
        topDictIndex.strings = strings
        cff.GlobalSubrs = globalSubrs
        # populate naming data
        info = self.ufo.info
        psName = getAttrWithFallback(info, "postscriptFontName")
        cff.fontNames.append(psName)
        topDict = cff.topDictIndex[0]
        topDict.version = "%d.%d" % (
            getAttrWithFallback(info, "versionMajor"),
            getAttrWithFallback(info, "versionMinor"),
        )
        trademark = getAttrWithFallback(info, "trademark")
        if trademark:
            trademark = normalizeStringForPostscript(
                trademark.replace("\u00A9", "Copyright")
            )
        if trademark != self.ufo.info.trademark:
            logger.info(
                "The trademark was normalized for storage in the "
                "CFF table and consequently some characters were "
                "dropped: '%s'",
                trademark,
            )
        if trademark is None:
            trademark = ""
        topDict.Notice = trademark
        copyright = getAttrWithFallback(info, "copyright")
        if copyright:
            copyright = normalizeStringForPostscript(
                copyright.replace("\u00A9", "Copyright")
            )
        if copyright != self.ufo.info.copyright:
            logger.info(
                "The copyright was normalized for storage in the "
                "CFF table and consequently some characters were "
                "dropped: '%s'",
                copyright,
            )
        if copyright is None:
            copyright = ""
        topDict.Copyright = copyright
        topDict.FullName = getAttrWithFallback(info, "postscriptFullName")
        topDict.FamilyName = getAttrWithFallback(
            info, "openTypeNamePreferredFamilyName"
        )
        topDict.Weight = getAttrWithFallback(info, "postscriptWeightName")
        # populate various numbers
        topDict.isFixedPitch = int(getAttrWithFallback(info, "postscriptIsFixedPitch"))
        topDict.ItalicAngle = float(getAttrWithFallback(info, "italicAngle"))
        underlinePosition = getAttrWithFallback(info, "postscriptUnderlinePosition")
        topDict.UnderlinePosition = otRound(underlinePosition)
        underlineThickness = getAttrWithFallback(info, "postscriptUnderlineThickness")
        topDict.UnderlineThickness = otRound(underlineThickness)
        # populate font matrix
        unitsPerEm = otRound(getAttrWithFallback(info, "unitsPerEm"))
        topDict.FontMatrix = [1.0 / unitsPerEm, 0, 0, 1.0 / unitsPerEm, 0, 0]
        # populate the width values
        defaultWidthX, nominalWidthX = self.getDefaultAndNominalWidths()
        if defaultWidthX:
            private.rawDict["defaultWidthX"] = defaultWidthX
        if nominalWidthX:
            private.rawDict["nominalWidthX"] = nominalWidthX
        # populate hint data
        blueFuzz = otRound(getAttrWithFallback(info, "postscriptBlueFuzz"))
        blueShift = otRound(getAttrWithFallback(info, "postscriptBlueShift"))
        blueScale = getAttrWithFallback(info, "postscriptBlueScale")
        forceBold = getAttrWithFallback(info, "postscriptForceBold")
        blueValues = getAttrWithFallback(info, "postscriptBlueValues")
        if isinstance(blueValues, list):
            blueValues = [otRound(i) for i in blueValues]
        otherBlues = getAttrWithFallback(info, "postscriptOtherBlues")
        if isinstance(otherBlues, list):
            otherBlues = [otRound(i) for i in otherBlues]
        familyBlues = getAttrWithFallback(info, "postscriptFamilyBlues")
        if isinstance(familyBlues, list):
            familyBlues = [otRound(i) for i in familyBlues]
        familyOtherBlues = getAttrWithFallback(info, "postscriptFamilyOtherBlues")
        if isinstance(familyOtherBlues, list):
            familyOtherBlues = [otRound(i) for i in familyOtherBlues]
        stemSnapH = getAttrWithFallback(info, "postscriptStemSnapH")
        if isinstance(stemSnapH, list):
            stemSnapH = [otRound(i) for i in stemSnapH]
        stemSnapV = getAttrWithFallback(info, "postscriptStemSnapV")
        if isinstance(stemSnapV, list):
            stemSnapV = [otRound(i) for i in stemSnapV]
        # only write the blues data if some blues are defined.
        if any((blueValues, otherBlues, familyBlues, familyOtherBlues)):
            private.rawDict["BlueFuzz"] = blueFuzz
            private.rawDict["BlueShift"] = blueShift
            private.rawDict["BlueScale"] = blueScale
            private.rawDict["ForceBold"] = forceBold
            if blueValues:
                private.rawDict["BlueValues"] = blueValues
            if otherBlues:
                private.rawDict["OtherBlues"] = otherBlues
            if familyBlues:
                private.rawDict["FamilyBlues"] = familyBlues
            if familyOtherBlues:
                private.rawDict["FamilyOtherBlues"] = familyOtherBlues
        # only write the stems if both are defined.
        if stemSnapH and stemSnapV:
            private.rawDict["StemSnapH"] = stemSnapH
            private.rawDict["StdHW"] = stemSnapH[0]
            private.rawDict["StemSnapV"] = stemSnapV
            private.rawDict["StdVW"] = stemSnapV[0]
        # populate glyphs
        cffGlyphs = self.getCompiledGlyphs()
        for glyphName in self.glyphOrder:
            charString = cffGlyphs[glyphName]
            charString.private = private
            charString.globalSubrs = globalSubrs
            # add to the font
            if glyphName in charStrings:
                # XXX a glyph already has this name. should we choke?
                glyphID = charStrings.charStrings[glyphName]
                charStringsIndex.items[glyphID] = charString
            else:
                charStringsIndex.append(charString)
                glyphID = len(topDict.charset)
                charStrings.charStrings[glyphName] = glyphID
                topDict.charset.append(glyphName)
        topDict.FontBBox = self.fontBoundingBox


class OutlineTTFCompiler(BaseOutlineCompiler, InstructionCompiler):
    """Compile a .ttf font with TrueType outlines."""

    sfntVersion = "\000\001\000\000"
    tables = BaseOutlineCompiler.tables | {"loca", "gasp", "glyf"}

    def compileGlyphs(self):
        """Compile and return the TrueType glyphs for this font."""
        allGlyphs = self.allGlyphs
        ttGlyphs = {}
        for name in self.glyphOrder:
            glyph = allGlyphs[name]
            pen = TTGlyphPointPen(allGlyphs)
            try:
                glyph.drawPoints(pen)
            except NotImplementedError:
                logger.error("%r has invalid curve format; skipped", name)
                ttGlyph = Glyph()
            else:
                ttGlyph = pen.glyph(componentFlags=0x0)
            ttGlyphs[name] = ttGlyph
        return ttGlyphs

    def makeGlyphsBoundingBoxes(self):
        """Make bounding boxes for all the glyphs.

        Return a dictionary of BoundingBox(xMin, xMax, yMin, yMax) namedtuples
        keyed by glyph names.
        The bounding box of empty glyphs (without contours or components) is
        set to None.
        """
        glyphBoxes = {}
        ttGlyphs = self.getCompiledGlyphs()
        for glyphName, glyph in ttGlyphs.items():
            glyph.recalcBounds(ttGlyphs)
            bounds = BoundingBox(glyph.xMin, glyph.yMin, glyph.xMax, glyph.yMax)
            if bounds == EMPTY_BOUNDING_BOX:
                bounds = None
            glyphBoxes[glyphName] = bounds
        return glyphBoxes

    def getMaxComponentDepths(self):
        """Collect glyphs max components depths.

        Return a dictionary of non zero max components depth keyed by glyph names.
        The max component depth of composite glyphs is 1 or more.
        Simple glyphs are not keyed.
        """
        if self._maxComponentDepths:
            return self._maxComponentDepths
        maxComponentDepths = dict()
        for name, glyph in self.allGlyphs.items():
            depth = getMaxComponentDepth(glyph, self.allGlyphs)
            if depth > 0:
                maxComponentDepths[name] = depth
        self._maxComponentDepths = maxComponentDepths
        return self._maxComponentDepths

    def setupTable_maxp(self):
        """Make the maxp table."""
        if "maxp" not in self.tables:
            return

        self.otf["maxp"] = maxp = newTable("maxp")
        maxp.tableVersion = 0x00010000
        maxp.numGlyphs = len(self.glyphOrder)
        maxp.maxZones = 1
        maxp.maxTwilightPoints = 0
        maxp.maxStorage = 0
        maxp.maxFunctionDefs = 0
        maxp.maxInstructionDefs = 0
        maxp.maxStackElements = 0
        maxp.maxSizeOfInstructions = 0
        maxp.maxComponentElements = max(
            len(g.components) for g in self.allGlyphs.values()
        )
        maxComponentDepths = self.getMaxComponentDepths()
        if maxComponentDepths:
            maxp.maxComponentDepth = max(maxComponentDepths)

    def setupTable_post(self):
        """Make a format 2 post table with the compiler's glyph order."""
        super().setupTable_post()
        if "post" not in self.otf:
            return

        post = self.otf["post"]
        post.formatType = 2.0
        post.extraNames = []
        post.mapping = {}
        post.glyphOrder = self.glyphOrder

    def setupOtherTables(self):
        self.setupTable_glyf()
        if self.ufo.info.openTypeGaspRangeRecords:
            self.setupTable_gasp()
        self.setupTable_cvt()
        self.setupTable_fpgm()
        self.setupTable_prep()
        self.update_maxp()

    def setupTable_glyf(self):
        """Make the glyf table."""
        if not {"glyf", "loca"}.issubset(self.tables):
            return

        self.otf["loca"] = newTable("loca")
        self.otf["glyf"] = glyf = newTable("glyf")
        glyf.glyphs = {}
        glyf.glyphOrder = self.glyphOrder

        hmtx = self.otf.get("hmtx")
        ttGlyphs = self.getCompiledGlyphs()
        # Sort the glyphs so that simple glyphs are compiled first, and composite
        # glyphs are compiled later. Otherwise the glyph hashes may not be ready
        # to calculate when a base glyph of a composite glyph is not in the font yet.
<<<<<<< HEAD
        compilation_order = [
            name
            for _, name in sorted(
                [(ttGlyphs[name].isComposite(), name) for name in self.glyphOrder]
=======
        maxComponentDepths = self.getMaxComponentDepths()
        compilation_order = [
            name
            for _, name in sorted(
                [(maxComponentDepths.get(name, 0), name) for name in self.glyphOrder]
>>>>>>> ae036488
            )
        ]
        for name in compilation_order:
            ttGlyph = ttGlyphs[name]
            if ttGlyph.isComposite() and hmtx is not None and self.autoUseMyMetrics:
                self.autoUseMyMetrics(ttGlyph, name, hmtx)
            self.compileGlyphInstructions(ttGlyph, name)
            glyf[name] = ttGlyph

    @staticmethod
    def autoUseMyMetrics(ttGlyph, glyphName, hmtx):
        """Set the "USE_MY_METRICS" flag on the first component having the
        same advance width as the composite glyph, no transform and no
        horizontal shift (but allow it to shift vertically).
        This forces the composite glyph to use the possibly hinted horizontal
        metrics of the sub-glyph, instead of those from the "hmtx" table.
        """
        width = hmtx[glyphName][0]
        for component in ttGlyph.components:
            try:
                baseName, transform = component.getComponentInfo()
            except AttributeError:
                # component uses '{first,second}Pt' instead of 'x' and 'y'
                continue
            try:
                baseMetrics = hmtx[baseName]
            except KeyError:
                continue  # ignore missing components
            else:
                if baseMetrics[0] == width and transform[:-1] == (1, 0, 0, 1, 0):
                    component.flags |= USE_MY_METRICS
                    break


class StubGlyph:

    """
    This object will be used to create missing glyphs
    (specifically .notdef) in the provided UFO.
    """

    def __init__(
        self,
        name,
        width,
        unitsPerEm,
        ascender,
        descender,
        unicodes=None,
        reverseContour=False,
    ):
        self.name = name
        self.width = width
        self.unitsPerEm = unitsPerEm
        self.ascender = ascender
        self.descender = descender
        self.unicodes = unicodes if unicodes is not None else []
        self.components = []
        self.anchors = []
        if self.unicodes:
            self.unicode = self.unicodes[0]
        else:
            self.unicode = None
        if name == ".notdef":
            self.draw = self._drawDefaultNotdef
            self.drawPoints = self._drawDefaultNotdefPoints
        self.reverseContour = reverseContour

    def __len__(self):
        if self.name == ".notdef":
            return 1
        return 0

    @property
    def height(self):
        return self.ascender - self.descender

    def draw(self, pen):
        pass

    def drawPoints(self, pen):
        pass

    def _drawDefaultNotdef(self, pen):
        # Draw contour in PostScript direction (counter-clockwise) by default. Reverse
        # for TrueType.
        if self.reverseContour:
            pen = ReverseContourPen(pen)
        width = otRound(self.unitsPerEm * 0.5)
        stroke = otRound(self.unitsPerEm * 0.05)
        ascender = self.ascender
        descender = self.descender
        xMin = stroke
        xMax = width - stroke
        yMax = ascender
        yMin = descender
        pen.moveTo((xMin, yMin))
        pen.lineTo((xMax, yMin))
        pen.lineTo((xMax, yMax))
        pen.lineTo((xMin, yMax))
        pen.lineTo((xMin, yMin))
        pen.closePath()
        xMin += stroke
        xMax -= stroke
        yMax -= stroke
        yMin += stroke
        pen.moveTo((xMin, yMin))
        pen.lineTo((xMin, yMax))
        pen.lineTo((xMax, yMax))
        pen.lineTo((xMax, yMin))
        pen.lineTo((xMin, yMin))
        pen.closePath()

    def _drawDefaultNotdefPoints(self, pen):
        adapterPen = SegmentToPointPen(pen, guessSmooth=False)
        self.draw(adapterPen)

    def _get_controlPointBounds(self):
        pen = ControlBoundsPen(None)
        self.draw(pen)
        return pen.bounds

    controlPointBounds = property(_get_controlPointBounds)<|MERGE_RESOLUTION|>--- conflicted
+++ resolved
@@ -1410,7 +1410,7 @@
                 logger.error("%r has invalid curve format; skipped", name)
                 ttGlyph = Glyph()
             else:
-                ttGlyph = pen.glyph(componentFlags=0x0)
+                ttGlyph = pen.glyph()
             ttGlyphs[name] = ttGlyph
         return ttGlyphs
 
@@ -1507,18 +1507,11 @@
         # Sort the glyphs so that simple glyphs are compiled first, and composite
         # glyphs are compiled later. Otherwise the glyph hashes may not be ready
         # to calculate when a base glyph of a composite glyph is not in the font yet.
-<<<<<<< HEAD
-        compilation_order = [
-            name
-            for _, name in sorted(
-                [(ttGlyphs[name].isComposite(), name) for name in self.glyphOrder]
-=======
         maxComponentDepths = self.getMaxComponentDepths()
         compilation_order = [
             name
             for _, name in sorted(
                 [(maxComponentDepths.get(name, 0), name) for name in self.glyphOrder]
->>>>>>> ae036488
             )
         ]
         for name in compilation_order:
