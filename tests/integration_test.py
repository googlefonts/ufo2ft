--- conflicted
+++ resolved
@@ -240,7 +240,6 @@
         ttf = compile_func(testufo, **options)
         expectTTX(ttf, expected_ttx)
 
-<<<<<<< HEAD
     def test_Instructions(self, instructions_ufo):
         ttf = compileTTF(
             instructions_ufo, reverseDirection=False, removeOverlaps=False
@@ -252,8 +251,6 @@
         expectTTX(ttf, "Instructions.ttx")
 
     def test_Instructions_drop_glyph_names(self, instructions_ufo):
-        from ufo2ft.constants import KEEP_GLYPH_NAMES
-
         instructions_ufo.lib[KEEP_GLYPH_NAMES] = False
         ttf = compileTTF(
             instructions_ufo, reverseDirection=False, removeOverlaps=False
@@ -263,7 +260,7 @@
         assert "fpgm" in ttf
         assert "prep" in ttf
         expectTTX(ttf, "Instructions-useProductionNames.ttx")
-=======
+
     @pytest.mark.parametrize(
         "output_format, options, expected_ttx",
         [
@@ -271,6 +268,7 @@
             ("VariableCFF2", {}, "TestVariableFont-CFF2-post3.ttx"),
         ],
     )
+
     def test_drop_glyph_names_variable(
         self, designspace, output_format, options, expected_ttx
     ):
@@ -279,7 +277,6 @@
         compile_func = globals()[f"compile{output_format}"]
         ttf = compile_func(designspace, **options)
         expectTTX(ttf, expected_ttx)
->>>>>>> 760ce434
 
 
 if __name__ == "__main__":
