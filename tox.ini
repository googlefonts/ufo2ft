[tox]
<<<<<<< HEAD
envlist = lint, py3{7,8,9,10,11}-cov, htmlcov
=======
envlist = lint, py3{8,9,10,11}-cov, htmlcov
>>>>>>> 41583919
skip_missing_interpreters = true

[testenv]
deps =
    -r requirements.txt
    -r dev-requirements.txt
; download the latest pip, setuptools and wheel when creating the venv
download = true
commands =
    # run the test suite against the package installed inside tox env.
    # We use parallel mode and then combine later so that coverage.py will take
    # paths like .tox/py37/lib/python3.7/site-packages/fontTools and collapse
    # them into Lib/fontTools.
    cov: coverage run --parallel-mode -m pytest {posargs}
    !cov: pytest {posargs}

[testenv:lint]
skip_install = true
deps =
    -r dev-requirements.txt
commands =
    black --check --diff .
    isort --gitignore --check-only --diff .
    flake8

[testenv:htmlcov]
deps =
    coverage
skip_install = true
commands =
    coverage combine
    coverage xml
    coverage report
    coverage html

[testenv:codecov]
passenv = *
deps =
    coverage
    codecov
skip_install = true
ignore_outcome = true
commands =
    coverage combine
    codecov --env TOXENV

[flake8]
select = C, E, F, W, B, B9
ignore = E203, E266, E501, W503, B905, B907
max-line-length = 88
exclude = .git, __pycache__, build, dist, .eggs, .tox, venv, venv*, .venv, .venv*

[isort]
profile = black
known_first_party = ufo2ft<|MERGE_RESOLUTION|>--- conflicted
+++ resolved
@@ -1,9 +1,5 @@
 [tox]
-<<<<<<< HEAD
-envlist = lint, py3{7,8,9,10,11}-cov, htmlcov
-=======
 envlist = lint, py3{8,9,10,11}-cov, htmlcov
->>>>>>> 41583919
 skip_missing_interpreters = true
 
 [testenv]
